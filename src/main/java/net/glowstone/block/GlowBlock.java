package net.glowstone.block;

import net.glowstone.GlowChunk;
import net.glowstone.GlowWorld;
import net.glowstone.block.physics.BlockPhysicsEngine;
import net.glowstone.entity.GlowPlayer;
import net.glowstone.msg.BlockChangeMessage;
import org.bukkit.Location;
import org.bukkit.Material;
import org.bukkit.block.Biome;
import org.bukkit.block.Block;
import org.bukkit.block.BlockFace;
import org.bukkit.block.PistonMoveReaction;

/**
 * Represents a single block in a world.
 */
public class GlowBlock implements Block {

    private final GlowChunk chunk;
    private final int x;
    private final int y;
    private final int z;
    private boolean canInteract;

    public GlowBlock(GlowChunk chunk, int x, int y, int z) {
        this(chunk, x, y, z, true);
    }
    
    public GlowBlock(GlowChunk chunk, int x, int y, int z, boolean canInteract) {
        this.chunk = chunk;
        this.x = x;
        this.y = y;
        this.z = z;
        this.canInteract = canInteract;
    }

    // Basic getters

    public GlowWorld getWorld() {
        return chunk.getWorld();
    }

    public GlowChunk getChunk() {
        return chunk;
    }

    public int getX() {
        return x;
    }

    public int getY() {
        return y;
    }

    public int getZ() {
        return z;
    }

    public Location getLocation() {
        return new Location(getWorld(), x, y, z);
    }

    public GlowBlockState getState() {
        if (chunk.getEntity(x & 0xf, y, z & 0xf) != null) {
            return chunk.getEntity(x & 0xf, y, z & 0xf).shallowClone();
        }
        return new GlowBlockState(this);
    }

    public Biome getBiome() {
        return getWorld().getBiome(x, z);
    }

    public double getTemperature() {
        return getWorld().getTemperature(x, z);
    }

    public double getHumidity() {
        return getWorld().getHumidity(x, z);
    }

    // getFace & getRelative

    public BlockFace getFace(Block block) {
        for (BlockFace face : BlockFace.values()) {
            if (    (x + face.getModX() == block.getX()) &&
                    (y + face.getModY() == block.getY()) &&
                    (z + face.getModZ() == block.getZ())    ) {
                return face;
            }
        }
        return null;
    }

    public GlowBlock getFace(BlockFace face) {
        return getRelative(face.getModX(), face.getModY(), face.getModZ());
    }

    public GlowBlock getFace(BlockFace face, int distance) {
        return getRelative(face.getModX() * distance, face.getModY() * distance, face.getModZ() * distance);
    }

    public GlowBlock getRelative(int modX, int modY, int modZ) {
        return getWorld().getBlockAt(x + modX, y + modY, z + modZ);
    }

    public GlowBlock getRelative(BlockFace face) {
        return getRelative(face.getModX(), face.getModY(), face.getModZ());
    }

    public Block getRelative(BlockFace face, int distance) {
        return getRelative(face.getModX() * distance, face.getModY() * distance, face.getModZ() * distance);
    }
    
    // type and typeid getters/setters

    public Material getType() {
        return Material.getMaterial(getTypeId());
    }

    public int getTypeId() {
        return chunk.getType(x & 0xf, y, z & 0xf);
    }

    public void setType(Material type) {
        setTypeId(type.getId());
    }

    public boolean setTypeId(int type) {
        return setTypeId(type, true);
    }

    public boolean setTypeId(int type, boolean applyPhysics) {
        return setTypeIdAndData(type, (byte) 0, applyPhysics);
    }

    public boolean setTypeIdAndData(int type, byte data, boolean applyPhysics) {
        chunk.setType(x & 0xf, y, z & 0xf, type);
        chunk.setMetaData(x & 0xf, y, z & 0xf, data);
        if (applyPhysics) {
            BlockPhysicsEngine.doPhysics(this);
        }
        BlockChangeMessage bcmsg = new BlockChangeMessage(x, y, z, type, data);
        for (GlowPlayer p : getWorld().getRawPlayers()) {
            p.getSession().send(bcmsg);
        }
        
        return true;
    }

    public boolean isEmpty() {
        return getTypeId() == BlockID.AIR;
    }

    public boolean isLiquid() {
        return getTypeId() == BlockID.WATER || getTypeId() == BlockID.STATIONARY_WATER || getTypeId() == BlockID.LAVA || getTypeId() == BlockID.STATIONARY_LAVA;
    }

    // data and light getters/setters

    public byte getData() {
        return (byte) chunk.getMetaData(x & 0xf, y, z & 0xf);
    }

    public void setData(byte data) {
        setData(data, true);
    }

    public void setData(byte data, boolean applyPhyiscs) {
        chunk.setMetaData(x & 0xf, y & 0x7f, z & 0xf, data);
        if (applyPhyiscs) {
            BlockPhysicsEngine.doPhysics(this);
        }
        BlockChangeMessage bcmsg = new BlockChangeMessage(x, y, z, getTypeId(), data);
        for (GlowPlayer p : getWorld().getRawPlayers()) {
            p.getSession().send(bcmsg);
        }
    }

    public byte getLightLevel() {
        return (byte) Math.max(chunk.getSkyLight(x & 0xf, y, z & 0xf), chunk.getBlockLight(x & 0xf, y, z & 0xf));
<<<<<<< HEAD
=======
    }
    
    public boolean isInteractable()
    {
        return this.canInteract;
>>>>>>> 912d7c49
    }

    // redstone-related shenanigans
    // currently not implemented

    public boolean isBlockPowered() {
        throw new UnsupportedOperationException("Not supported yet.");
    }

    public boolean isBlockIndirectlyPowered() {
        throw new UnsupportedOperationException("Not supported yet.");
    }

    public boolean isBlockFacePowered(BlockFace face) {
        throw new UnsupportedOperationException("Not supported yet.");
    }

    public boolean isBlockFaceIndirectlyPowered(BlockFace face) {
        throw new UnsupportedOperationException("Not supported yet.");
    }

    public int getBlockPower(BlockFace face) {
        throw new UnsupportedOperationException("Not supported yet.");
    }

    public int getBlockPower() {
        throw new UnsupportedOperationException("Not supported yet.");
    }

    public PistonMoveReaction getPistonMoveReaction() {
        throw new UnsupportedOperationException("Not supported yet.");
    }

    @Override
    public String toString() {
        return "GlowBlock{loc=" + getLocation().toString() + ",type=" + getTypeId() + ",data=" + getData() + "}";
    }
    
    public boolean interacted(GlowPlayer player, boolean rightClick, BlockFace against)
    {
        return true;
    }

}<|MERGE_RESOLUTION|>--- conflicted
+++ resolved
@@ -180,14 +180,11 @@
 
     public byte getLightLevel() {
         return (byte) Math.max(chunk.getSkyLight(x & 0xf, y, z & 0xf), chunk.getBlockLight(x & 0xf, y, z & 0xf));
-<<<<<<< HEAD
-=======
     }
     
     public boolean isInteractable()
     {
         return this.canInteract;
->>>>>>> 912d7c49
     }
 
     // redstone-related shenanigans
