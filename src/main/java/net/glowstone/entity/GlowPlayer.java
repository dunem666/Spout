--- conflicted
+++ resolved
@@ -1,926 +1,922 @@
-package net.glowstone.entity;
-
-import java.net.InetSocketAddress;
-import java.util.*;
-import java.util.logging.Level;
-
-import net.glowstone.GlowOfflinePlayer;
-import net.glowstone.block.GlowBlockState;
-import net.glowstone.inventory.GlowItemStack;
-import net.glowstone.io.StorageOperation;
-import net.glowstone.msg.*;
-import net.glowstone.util.Position;
-import org.bukkit.*;
-import org.bukkit.configuration.serialization.DelegateDeserialization;
-import org.bukkit.entity.Player;
-import org.bukkit.event.player.PlayerTeleportEvent;
-import org.bukkit.inventory.ItemStack;
-import org.bukkit.event.player.PlayerChatEvent;
-
-import net.glowstone.EventFactory;
-import net.glowstone.GlowChunk;
-import net.glowstone.GlowWorld;
-import net.glowstone.inventory.GlowInventory;
-import net.glowstone.inventory.GlowPlayerInventory;
-import net.glowstone.inventory.InventoryViewer;
-import net.glowstone.util.Parameter;
-import net.glowstone.util.TextWrapper;
-import net.glowstone.net.Session;
-import org.bukkit.event.player.PlayerTeleportEvent.TeleportCause;
-import org.bukkit.map.MapView;
-
-/**
- * Represents an in-game player.
- * @author Graham Edgecombe
- */
-@DelegateDeserialization(GlowOfflinePlayer.class)
-public final class GlowPlayer extends GlowHumanEntity implements Player, InventoryViewer {
-
-    /**
-     * The normal height of a player's eyes above their feet.
-     */
-    public static final double EYE_HEIGHT = 1.62D;
-
-    /**
-     * This player's session.
-     */
-    private final Session session;
-    
-    /**
-     * Cumulative amount of experience points the player has collected.
-     */
-    private int experience = 0;
-    
-    /**
-     * The current level (or skill point amount) of the player.
-     */
-    private int level = 0;
-    
-    /**
-     * The player's current exhaustion level.
-     */
-    private float exhaustion = 0;
-    
-    /**
-     * The player's current saturation level.
-     */
-    private float saturation = 0;
-    
-    /**
-     * This player's current time offset.
-     */
-    private long timeOffset = 0;
-    
-    /**
-     * Whether the time offset is relative.
-     */
-    private boolean timeRelative = true;
-    
-    /**
-     * The display name of this player, for chat purposes.
-     */
-    private String displayName;
-    
-    /**
-     * The player's compass target.
-     */
-    private Location compassTarget;
-
-    /**
-     * The entities that the client knows about.
-     */
-    private Set<GlowEntity> knownEntities = new HashSet<GlowEntity>();
-
-    /**
-     * The chunks that the client knows about.
-     */
-    private final Set<GlowChunk.Key> knownChunks = new HashSet<GlowChunk.Key>();
-    
-    /**
-     * The item the player has on their cursor.
-     */
-    private GlowItemStack itemOnCursor;
-
-    /**
-     * Whether the player is sneaking.
-     */
-    private boolean sneaking = false;
-
-    /**
-     * The human entity's current food level
-     */
-    private int food = 20;
-
-    /**
-     * Whether to use the display name when sending spawn messages to 
-     */
-    private boolean dispNameAsEntityName = false;
-
-    /**
-     * The bed spawn location of a player
-     */
-    private Location bedSpawn;
-
-    /**
-     * The name a player has in the player list
-     */
-    private String playerListName;
-
-
-    /**
-     * Whether the player is sprinting
-     */
-    private boolean isSprinting;
-
-    /**
-     * Creates a new player and adds it to the world.
-     * @param session The player's session.
-     * @param name The player's name.
-     */
-    public GlowPlayer(Session session, String name) {
-        super(session.getServer(), (GlowWorld) session.getServer().getWorlds().get(0), name);
-        this.session = session;
-        health = 20;
-        if (session.getState() != Session.State.GAME) {
-            session.send(new IdentificationMessage(getEntityId(), "", world.getSeed(), getGameMode().getValue(), world.getEnvironment().getId(), 1, world.getMaxHeight(), session.getServer().getMaxPlayers()));
-        }
-        streamBlocks(); // stream the initial set of blocks
-        setCompassTarget(world.getSpawnLocation()); // set our compass target
-        session.send(new StateChangeMessage((byte)(getWorld().hasStorm() ? 1 : 2), (byte)0)); // send the world's weather
-
-        getInventory().addViewer(this);
-        getInventory().getCraftingInventory().addViewer(this);
-
-        loadData();
-        saveData();
-    }
-    
-    // -- Various internal mechanisms
-
-    /**
-     * Destroys this entity by removing it from the world and marking it as not
-     * being active.
-     */
-    @Override
-    public void remove() {
-        saveData();
-        getInventory().removeViewer(this);
-        getInventory().getCraftingInventory().removeViewer(this);
-        super.remove();
-    }
-
-    @Override
-    public void pulse() {
-        super.pulse();
-
-        streamBlocks();
-
-        for (Iterator<GlowEntity> it = knownEntities.iterator(); it.hasNext(); ) {
-            GlowEntity entity = it.next();
-            boolean withinDistance = !entity.isDead() && isWithinDistance(entity);
-
-            if (withinDistance) {
-                Message msg = entity.createUpdateMessage();
-                if (msg != null)
-                    session.send(msg);
-            } else {
-                session.send(new DestroyEntityMessage(entity.getEntityId()));
-                it.remove();
-            }
-        }
-
-        for (GlowEntity entity : world.getEntityManager()) {
-            if (entity == this)
-                continue;
-            boolean withinDistance = !entity.isDead() && isWithinDistance(entity);
-
-            if (withinDistance && !knownEntities.contains(entity)) {
-                knownEntities.add(entity);
-                session.send(entity.createSpawnMessage());
-            }
-        }
-    }
-
-    /**
-     * Streams chunks to the player's client.
-     */
-    private void streamBlocks() {
-        Set<GlowChunk.Key> previousChunks = new HashSet<GlowChunk.Key>(knownChunks);
-        ArrayList<GlowChunk.Key> newChunks = new ArrayList<GlowChunk.Key>();
-
-        int centralX = ((int) location.getX()) >> 4;
-        int centralZ = ((int) location.getZ()) >> 4;
-        
-        int radius = server.getViewDistance();
-        for (int x = (centralX - radius); x <= (centralX + radius); x++) {
-            for (int z = (centralZ - radius); z <= (centralZ + radius); z++) {
-                GlowChunk.Key key = new GlowChunk.Key(x, z);
-                if (!knownChunks.contains(key)) {
-                    knownChunks.add(key);
-                    newChunks.add(key);
-                }
-                previousChunks.remove(key);
-            }
-        }
-        
-        Collections.sort(newChunks, new Comparator<GlowChunk.Key>() {
-            public int compare(GlowChunk.Key a, GlowChunk.Key b) {
-                double dx = 16 * a.getX() + 8 - location.getX();
-                double dz = 16 * a.getZ() + 8 - location.getZ();
-                double da = dx * dx + dz * dz;
-                dx = 16 * b.getX() + 8 - location.getX();
-                dz = 16 * b.getZ() + 8 - location.getZ();
-                double db = dx * dx + dz * dz;
-                return Double.compare(da, db);
-            }
-        });
-        
-        for (GlowChunk.Key key : newChunks) {
-            session.send(new LoadChunkMessage(key.getX(), key.getZ(), true));
-            session.send(world.getChunkAt(key.getX(), key.getZ()).toMessage());
-            for (GlowBlockState state : world.getChunkAt(key.getX(), key.getZ()).getTileEntities()) {
-                state.update(this);
-            }
-        }
-
-        for (GlowChunk.Key key : previousChunks) {
-            session.send(new LoadChunkMessage(key.getX(), key.getZ(), false));
-            knownChunks.remove(key);
-        }
-
-        previousChunks.clear();
-    }
-    
-    /**
-     * Checks whether the player can see the given chunk.
-     * @return If the chunk is known to the player's client.
-     */
-    public boolean canSee(GlowChunk.Key chunk) {
-        return knownChunks.contains(chunk);
-    }
-    
-    /**
-     * Checks whether the player can see the given entity.
-     * @return If the entity is known to the player's client.
-     */
-    public boolean canSee(GlowEntity entity) {
-        return knownEntities.contains(entity);
-    }
-    
-    // -- Basic getters
-
-    /**
-     * Gets the session.
-     * @return The session.
-     */
-    public Session getSession() {
-        return session;
-    }
-
-    public boolean isOnline() {
-        return true;
-    }
-
-    public boolean isBanned() {
-        return server.getBanManager().isBanned(getName());
-    }
-
-    public void setBanned(boolean banned) {
-        server.getBanManager().setBanned(getName(), banned);
-    }
-
-    public boolean isWhitelisted() {
-        return !server.hasWhitelist() || server.getWhitelist().contains(getName());
-    }
-
-    public void setWhitelisted(boolean value) {
-        if (value) {
-            server.getWhitelist().add(getName());
-        } else {
-            server.getWhitelist().remove(getName());
-        }
-    }
-
-    public Player getPlayer() {
-        return this;
-    }
-
-    public InetSocketAddress getAddress() {
-        return session.getAddress();
-    }
-
-    @Override
-    public boolean isOp() {
-        return getServer().getOpsList().contains(getName());
-    }
-    
-    @Override
-    public void setOp(boolean value) {
-        if (value) {
-            getServer().getOpsList().add(getName());
-        } else {
-            getServer().getOpsList().remove(getName());
-        }
-        permissions.recalculatePermissions();
-    }
-    
-    // -- Malleable properties
-
-    public String getDisplayName() {
-        return displayName == null ? getName() : displayName;
-    }
-
-    public void setDisplayName(String name) {
-        displayName = name;
-    }
-
-    public String getPlayerListName() {
-        return playerListName == null || "".equals(playerListName) ? getName() : playerListName;
-    }
-
-    public void setPlayerListName(String name) {
-        if (name.length() > 15) throw new IllegalArgumentException("The given name was " + name.length() + " chars long, longer than the maximum of 16");
-        for (Player player : server.getOnlinePlayers()) {
-            if (player.getPlayerListName().equals(getPlayerListName())) throw new IllegalArgumentException("The name given, " + name + ", is already used by " + player.getName() + ".");
-        }
-        Message removeMessage = new UserListItemMessage(getPlayerListName(), false, (short)0);
-        playerListName = name;
-        Message reAddMessage = new UserListItemMessage(getPlayerListName(), true, (short)0);
-        for (Player player : server.getOnlinePlayers()) {
-            ((GlowPlayer) player).getSession().send(removeMessage);
-            ((GlowPlayer) player).getSession().send(reAddMessage);
-        }
-    }
-
-    public Location getCompassTarget() {
-        return compassTarget;
-    }
-
-    public void setCompassTarget(Location loc) {
-        compassTarget = loc;
-        session.send(new SpawnPositionMessage(loc.getBlockX(), loc.getBlockY(), loc.getBlockZ()));
-    }
-
-    public boolean isSneaking() {
-        return sneaking;
-    }
-
-    public void setSneaking(boolean sneak) {
-        if (EventFactory.onPlayerToggleSneak(this, sneak).isCancelled()) {
-            return;
-        }
-        this.sneaking = sneak;
-<<<<<<< HEAD
-        setMetadata(new Parameter<Byte>(Parameter.TYPE_BYTE, 0, (byte) (this.sneaking ? 0x02: 0)));
-        // FIXME: other bits in the bitmask would be wiped out
-        EntityMetadataMessage message = new EntityMetadataMessage(id, metadata);
-        for (Player player : world.getPlayers()) {
-            if (player != this && canSee((GlowPlayer) player)) {
-                ((GlowPlayer) player).session.send(message);
-            }
-        }
-=======
-        setMetadataFlag(0, 0x02, sneak);
->>>>>>> 851cc930
-    }
-
-    public boolean isSprinting() {
-        return  isSprinting;
-    }
-
-    public void setSprinting(boolean sprinting) {
-        this.isSprinting = sprinting;
-        setMetadataFlag(0, 0x03, sprinting);
-    }
-
-    public boolean isSleepingIgnored() {
-        throw new UnsupportedOperationException("Not supported yet.");
-    }
-
-    public void setSleepingIgnored(boolean isSleeping) {
-        throw new UnsupportedOperationException("Not supported yet.");
-    }
-
-    @Override
-    public void setGameMode(GameMode mode) {
-        boolean changed = getGameMode() != mode;
-        super.setGameMode(mode);
-        if (changed) session.send(new StateChangeMessage((byte) 3, (byte) mode.getValue())); // The gamemode changed message is clientside (NOTCH!!!!!!!), so don't annoy users unnecessarily.
-    }
-
-    public int getExperience() {
-        return experience % ((getLevel() + 1) * 7);
-    }
-
-    public void setExperience(int exp) {
-        setTotalExperience(experience - getExperience() + exp);
-    }
-
-    public int getLevel() {
-        return level;
-    }
-
-    public void setLevel(int level) {
-        int calcExperience = getExperience();
-        this.level = level;
-        for (int i = 0; i <= level; i++) {
-            calcExperience += (level + 1) * 7;
-        }
-        setExperience(calcExperience);
-        session.send(createExperienceMessage());
-    }
-
-    public int getTotalExperience() {
-        return experience;
-    }
-
-    public void setTotalExperience(int exp) {
-        int calcExperience = exp;
-        this.experience = exp;
-        level = 0;
-        while ((calcExperience -= (getLevel() + 1) * 7) > 0) ++level;
-        session.send(createExperienceMessage());
-    }
-
-    /**
-     * Add xp to Player.
-     * @param xp to add
-     */
-    public void giveExp(int xp) {
-        experience += xp;
-        while(experience > (getLevel() + 1) * 7){
-            experience -= (getLevel() + 1) * 7;
-            ++level;            
-        }
-        session.send(createExperienceMessage());
-    }
-
-    /**
-     * Get the percent to level for player.
-     * @return value between 0 and 1: percent to next level.
-     */
-    public float getExp() {
-        float xpToLevel = (getLevel() + 1) * 7;
-        return (float)experience/xpToLevel;
-    }
-
-    /** 
-     * Set the experience progress to next level.
-     * 0 sets to current level, 1 is next level
-     * Values greater than 1 or less that 0 are undefined.
-     * TODO Test boundary conditions.
-     * @param percentToLevel
-     */
-    public void setExp(float percentToLevel) {
-        float xpToLevel = (getLevel() + 1) * 7;
-        experience = (int)(percentToLevel * xpToLevel);
-    }
-
-    public float getExhaustion() {
-        return exhaustion;
-    }
-
-    public void setExhaustion(float value) {
-        exhaustion = value;
-    }
-
-    public float getSaturation() {
-        return saturation;
-    }
-
-    public void setSaturation(float value) {
-        saturation = value;
-        session.send(createHealthMessage());
-    }
-    
-    // -- Actions
-
-    /**
-     * Teleport the player.
-     * @param location The destination to teleport to.
-     * @return Whether the teleport was a success.
-     */
-    @Override
-    public boolean teleport(Location location) {
-        return teleport(location, TeleportCause.UNKNOWN);
-    }
-
-    @Override
-    public boolean teleport(Location location, TeleportCause cause) {
-        if (this.location != null && this.location.getWorld() != null) {
-            PlayerTeleportEvent event = EventFactory.onPlayerTeleport(this, getLocation(), location, cause);
-            if (event.isCancelled()) return false;
-            location = event.getTo();
-        }
-        if (location.getWorld() != world) {
-            GlowWorld oldWorld = world;
-            world.getEntityManager().deallocate(this);
-            
-            world = (GlowWorld) location.getWorld();
-            world.getEntityManager().allocate(this);
-            
-            for (GlowChunk.Key key : knownChunks) {
-                session.send(new LoadChunkMessage(key.getX(), key.getZ(), false));
-            }
-            knownChunks.clear();
-            
-            session.send(new RespawnMessage((byte) world.getEnvironment().getId(), (byte)1, (byte) getGameMode().getValue(), (short) world.getMaxHeight(), world.getSeed()));
-            streamBlocks(); // stream blocks
-            
-            setCompassTarget(world.getSpawnLocation()); // set our compass target
-            this.session.send(new PositionRotationMessage(location.getX(), location.getY() + EYE_HEIGHT + 0.01, location.getZ(), location.getY(), location.getYaw(), location.getPitch(), true));
-            this.location = location; // take us to spawn position
-            session.send(new StateChangeMessage((byte)(getWorld().hasStorm() ? 1 : 2), (byte)0)); // send the world's weather
-            reset();
-            EventFactory.onPlayerChangedWorld(this, oldWorld);
-        } else {
-            this.session.send(new PositionRotationMessage(location.getX(), location.getY() + EYE_HEIGHT + 0.01, location.getZ(), location.getY(), location.getYaw(), location.getPitch(), true));
-            this.location = location;
-            reset();
-        }
-        
-        return true;
-    }
-
-    @Override
-    public List<ItemStack> getLoot(Damager damager) {
-        return new ArrayList<ItemStack>(Arrays.asList(getInventory().getContents()));
-    }
-
-    public void sendMessage(String message) {
-        for (String line : TextWrapper.wrapText(message)) {
-            sendRawMessage(line);
-        }
-    }
-
-    public void sendRawMessage(String message) {
-        session.send(new ChatMessage(message.length() <= 119 ? message : message.substring(0, 119)));
-    }
-
-    public void kickPlayer(String message) {
-        session.disconnect(message == null ? "" : message);
-    }
-
-    public boolean performCommand(String command) {
-        return getServer().dispatchCommand(this, command);
-    }
-
-    /**
-     * Says a message (or runs a command).
-     *
-     * @param text message to print
-     */
-    public void chat(String text) {
-        if (text.startsWith("/")) {
-            try {
-                if (EventFactory.onPlayerCommand(this, text).isCancelled()) {
-                    return;
-                }
-                
-                if (!performCommand(text.substring(1))) {
-                    String firstword = text.substring(1);
-                    if (firstword.indexOf(' ') >= 0) {
-                        firstword = firstword.substring(0, firstword.indexOf(' '));
-                    }
-                    
-                    sendMessage(ChatColor.GRAY + "Command not found: " + firstword);
-                }
-            }
-            catch (Exception ex) {
-                sendMessage(ChatColor.RED + "An internal error occured while executing your command.");
-                getServer().getLogger().log(Level.SEVERE, "Exception while executing command: {0}", ex.getMessage());
-                ex.printStackTrace();
-            }
-        } else {
-            PlayerChatEvent event = EventFactory.onPlayerChat(this, text);
-            if (event.isCancelled()) {
-                return;
-            }
-            
-            String message = String.format(event.getFormat(), event.getPlayer().getDisplayName(), event.getMessage());
-            getServer().getLogger().info(message);
-            for (Player recipient : event.getRecipients()) {
-                recipient.sendMessage(message);
-            }
-        }
-    }
-
-    public void saveData() {
-        saveData(true);
-    }
-
-    public void saveData(boolean async) {
-        final GlowWorld dataWorld = (GlowWorld) server.getWorlds().get(0);
-        if (async) {
-            final GlowPlayer player = this;
-            server.getStorageQueue().queue(new StorageOperation() {
-                @Override
-                public boolean isParallel() {
-                    return true;
-                }
-
-                @Override
-                public String getGroup() {
-                    return getName() + "_" + getWorld().getName();
-                }
-
-                @Override
-                public boolean queueMultiple() {
-                    return true;
-                }
-
-                @Override
-                public String getOperation() {
-                    return "player-data-save";
-                }
-
-                public void run() {
-                    dataWorld.getMetadataService().writePlayerData(player);
-                }
-            });
-        } else {
-            dataWorld.getMetadataService().writePlayerData(this);
-        }
-    }
-
-    public void loadData() {
-        
-        GlowWorld dataWorld = (GlowWorld)server.getWorlds().get(0);
-        dataWorld.getMetadataService().readPlayerData(this);
-    }
-    
-    // -- Data transmission
-    
-    public void playNote(Location loc, Instrument instrument, Note note) {
-        playNote(loc, instrument.getType(), note.getId());
-    }
-
-    public void playNote(Location loc, byte instrument, byte note) {
-        session.send(new PlayNoteMessage(loc.getBlockX(), loc.getBlockY(), loc.getBlockZ(), instrument, note));
-    }
-
-    public void playEffect(Location loc, Effect effect, int data) {
-        session.send(new PlayEffectMessage(effect.getId(), loc.getBlockX(), loc.getBlockY(), loc.getBlockZ(), data));
-    }
-
-    public void sendBlockChange(Location loc, Material material, byte data) {
-        sendBlockChange(loc, material.getId(), data);
-    }
-
-    public void sendBlockChange(Location loc, int material, byte data) {
-        session.send(new BlockChangeMessage(loc.getBlockX(), loc.getBlockY(), loc.getBlockZ(), material, data));
-    }
-
-    public boolean sendChunkChange(Location loc, int sx, int sy, int sz, byte[] data) {
-        throw new UnsupportedOperationException("Not supported yet.");
-    }
-    
-    // -- Achievements & Statistics [mostly borrowed from CraftBukkit]
-
-    public void awardAchievement(Achievement achievement) {
-        sendStatistic(achievement.getId(), 1);
-    }
-
-    public void incrementStatistic(Statistic statistic) {
-        incrementStatistic(statistic, 1);
-    }
-
-    public void incrementStatistic(Statistic statistic, int amount) {
-        sendStatistic(statistic.getId(), amount);
-    }
-
-    public void incrementStatistic(Statistic statistic, Material material) {
-        incrementStatistic(statistic, material, 1);
-    }
-
-    public void incrementStatistic(Statistic statistic, Material material, int amount) {
-        if (!statistic.isSubstatistic()) {
-            throw new IllegalArgumentException("Given statistic is not a substatistic");
-        }
-        if (statistic.isBlock() != material.isBlock()) {
-            throw new IllegalArgumentException("Given material is not valid for this substatistic");
-        }
-
-        int mat = material.getId();
-
-        if (!material.isBlock()) {
-            mat -= 255;
-        }
-
-        sendStatistic(statistic.getId() + mat, amount);
-    }
-
-    private void sendStatistic(int id, int amount) {
-        while (amount > Byte.MAX_VALUE) {
-            sendStatistic(id, Byte.MAX_VALUE);
-            amount -= Byte.MAX_VALUE;
-        }
-
-        if (amount > 0) {
-            session.send(new StatisticMessage(id, (byte) amount));
-        }
-    }
-    
-    // -- Inventory
-
-    public void updateInventory() {
-        getInventory().setContents(getInventory().getContents());
-    }
-    
-    /**
-     * Get the current item on the player's cursor, for inventory screen purposes.
-     * @return The ItemStack the player is holding.
-     */
-    public ItemStack getItemOnCursor() {
-        return itemOnCursor;
-    }
-    
-    /**
-     * Set the item on the player's cursor, for inventory screen purposes.
-     * @param item The ItemStack to set the cursor to.
-     */
-    public void setItemOnCursor(GlowItemStack item) {
-        itemOnCursor = item;
-        if (item == null) {
-            session.send(new SetWindowSlotMessage(-1, -1));
-        } else {
-            session.send(new SetWindowSlotMessage(-1, -1, item.getTypeId(), item.getAmount(), item.getDurability(), item.getNbtData()));
-        }
-    }
-    
-    /**
-     * Inform the client that an item has changed.
-     * @param inventory The GlowInventory in which a slot has changed.
-     * @param slot The slot number which has changed.
-     * @param item The ItemStack which the slot has changed to.
-     */
-    public void onSlotSet(GlowInventory inventory, int slot, GlowItemStack item) {
-        if (inventory == getInventory()) {
-            int type = item == null ? -1 : item.getTypeId();
-            int data = item == null ? 0 : item.getDurability();
-            
-            int equipSlot = -1;
-            if (slot == getInventory().getHeldItemSlot()) {
-                equipSlot = EntityEquipmentMessage.HELD_ITEM;
-            } else if (slot == GlowPlayerInventory.HELMET_SLOT) {
-                equipSlot = EntityEquipmentMessage.HELMET_SLOT;
-            } else if (slot == GlowPlayerInventory.CHESTPLATE_SLOT) {
-                equipSlot = EntityEquipmentMessage.CHESTPLATE_SLOT;
-            } else if (slot == GlowPlayerInventory.LEGGINGS_SLOT) {
-                equipSlot = EntityEquipmentMessage.LEGGINGS_SLOT;
-            } else if (slot == GlowPlayerInventory.BOOTS_SLOT) {
-                equipSlot = EntityEquipmentMessage.BOOTS_SLOT;
-            }
-            
-            if (equipSlot >= 0) {
-                EntityEquipmentMessage message = new EntityEquipmentMessage(getEntityId(), equipSlot, type, data);
-                for (GlowPlayer player : new ArrayList<GlowPlayer>(getWorld().getRawPlayers())) {
-                    if (player != this && player.canSee(this)) {
-                        player.getSession().send(message);
-                    }
-                }
-            }
-        }
-        
-        if (item == null) {
-            session.send(new SetWindowSlotMessage(inventory.getId(), inventory.getNetworkSlot(slot)));
-        } else {
-            session.send(new SetWindowSlotMessage(inventory.getId(), inventory.getNetworkSlot(slot), item.getTypeId(), item.getAmount(), item.getDurability(), item.getNbtData()));
-        }
-    }
-    
-    // -- Goofy relative time stuff --
-    
-    /**
-     * Sets the current time on the player's client. When relative is true the player's time
-     * will be kept synchronized to its world time with the specified offset.
-     *
-     * When using non relative time the player's time will stay fixed at the specified time parameter. It's up to
-     * the caller to continue updating the player's time. To restore player time to normal use resetPlayerTime().
-     *
-     * @param time The current player's perceived time or the player's time offset from the server time.
-     * @param relative When true the player time is kept relative to its world time.
-     */
-    public void setPlayerTime(long time, boolean relative) {
-        timeOffset = time % 24000;
-        timeRelative = relative;
-        
-        if (timeOffset < 0) timeOffset += 24000;
-    }
-
-    /**
-     * Returns the player's current timestamp.
-     *
-     * @return
-     */
-    public long getPlayerTime() {
-        if (timeRelative) {
-            // add timeOffset ticks to current time
-            return (world.getTime() + timeOffset) % 24000;
-        } else {
-            // return time offset
-            return timeOffset % 24000;
-        }
-    }
-
-    /**
-     * Returns the player's current time offset relative to server time, or the current player's fixed time
-     * if the player's time is absolute.
-     *
-     * @return
-     */
-    public long getPlayerTimeOffset() {
-        return timeOffset;
-    }
-
-    /**
-     * Returns true if the player's time is relative to the server time, otherwise the player's time is absolute and
-     * will not change its current time unless done so with setPlayerTime().
-     *
-     * @return true if the player's time is relative to the server time.
-     */
-    public boolean isPlayerTimeRelative() {
-        return timeRelative;
-    }
-
-    /**
-     * Restores the normal condition where the player's time is synchronized with the server time.
-     * Equivalent to calling setPlayerTime(0, true).
-     */
-    public void resetPlayerTime() {
-        setPlayerTime(0, true);
-    }
-
-    /**
-     * Render a map and send it to the player in its entirety. This may be used
-     * when streaming the map in the normal manner is not desirbale.
-     * 
-     * @param map The map to be sent
-     */
-    public void sendMap(MapView map) {
-        throw new UnsupportedOperationException("Not supported yet.");
-    }
-
-    @Override
-    public void setHealth(int health) {
-        super.setHealth(health);
-        session.send(createHealthMessage());
-    }
-
-    public int getMaxHealth() {
-        return 20;
-    }
-
-    @Override
-    public void addEntityEffect(ActiveEntityEffect effect) {
-        super.addEntityEffect(effect);
-        EntityEffectMessage msg = new EntityEffectMessage(getEntityId(), effect.getEffect().getId(), effect.getAmplitude(), effect.getDuration());
-        for (Player player : server.getOnlinePlayers()) {
-            ((GlowPlayer) player).getSession().send(msg);
-        }
-    }
-
-    @Override
-    public void removeEntityEffect(ActiveEntityEffect effect) {
-        super.removeEntityEffect(effect);
-        EntityRemoveEffectMessage msg = new EntityRemoveEffectMessage(getEntityId(), effect.getEffect().getId());
-        for (Player player : server.getOnlinePlayers()) {
-            ((GlowPlayer) player).getSession().send(msg);
-        }
-    }
-
-    @Override
-    public Message createSpawnMessage() {
-        int x = Position.getIntX(location);
-        int y = Position.getIntY(location);
-        int z = Position.getIntZ(location);
-        int yaw = Position.getIntYaw(location);
-        int pitch = Position.getIntPitch(location);
-        return new SpawnPlayerMessage(id, dispNameAsEntityName ? displayName : getName(), x, y, z, yaw, pitch, 0);
-    }
-
-    public int getFoodLevel() {
-        return food;
-    }
-
-    public void setFoodLevel(int food) {
-        this.food = Math.min(food, 20);
-        session.send(createHealthMessage());
-    }
-
-    public Message createHealthMessage() {
-        return new HealthMessage(getHealth(), getFoodLevel(), getSaturation());
-    }
-    
-    public Message createExperienceMessage() {
-        return new ExperienceMessage((byte)getExperience(), (byte)getLevel(), (short)getTotalExperience());
-    }
-
-
-    public Map<String, Object> serialize() {
-        Map<String, Object> ret = new HashMap<String, Object>();
-        ret.put("name", getName());
-        return ret;
-    }
-
-}
+package net.glowstone.entity;
+
+import java.net.InetSocketAddress;
+import java.util.*;
+import java.util.logging.Level;
+
+import net.glowstone.GlowOfflinePlayer;
+import net.glowstone.block.GlowBlockState;
+import net.glowstone.inventory.GlowItemStack;
+import net.glowstone.io.StorageOperation;
+import net.glowstone.msg.*;
+import net.glowstone.util.Position;
+import org.bukkit.*;
+import org.bukkit.configuration.serialization.DelegateDeserialization;
+import org.bukkit.entity.Player;
+import org.bukkit.event.player.PlayerTeleportEvent;
+import org.bukkit.inventory.ItemStack;
+import org.bukkit.event.player.PlayerChatEvent;
+
+import net.glowstone.EventFactory;
+import net.glowstone.GlowChunk;
+import net.glowstone.GlowWorld;
+import net.glowstone.inventory.GlowInventory;
+import net.glowstone.inventory.GlowPlayerInventory;
+import net.glowstone.inventory.InventoryViewer;
+import net.glowstone.util.Parameter;
+import net.glowstone.util.TextWrapper;
+import net.glowstone.net.Session;
+import org.bukkit.event.player.PlayerTeleportEvent.TeleportCause;
+import org.bukkit.map.MapView;
+
+/**
+ * Represents an in-game player.
+ * @author Graham Edgecombe
+ */
+@DelegateDeserialization(GlowOfflinePlayer.class)
+public final class GlowPlayer extends GlowHumanEntity implements Player, InventoryViewer {
+
+    /**
+     * The normal height of a player's eyes above their feet.
+     */
+    public static final double EYE_HEIGHT = 1.62D;
+
+    /**
+     * This player's session.
+     */
+    private final Session session;
+    
+    /**
+     * Cumulative amount of experience points the player has collected.
+     */
+    private int experience = 0;
+    
+    /**
+     * The current level (or skill point amount) of the player.
+     */
+    private int level = 0;
+    
+    /**
+     * The player's current exhaustion level.
+     */
+    private float exhaustion = 0;
+    
+    /**
+     * The player's current saturation level.
+     */
+    private float saturation = 0;
+    
+    /**
+     * This player's current time offset.
+     */
+    private long timeOffset = 0;
+    
+    /**
+     * Whether the time offset is relative.
+     */
+    private boolean timeRelative = true;
+    
+    /**
+     * The display name of this player, for chat purposes.
+     */
+    private String displayName;
+    
+    /**
+     * The player's compass target.
+     */
+    private Location compassTarget;
+
+    /**
+     * The entities that the client knows about.
+     */
+    private Set<GlowEntity> knownEntities = new HashSet<GlowEntity>();
+
+    /**
+     * The chunks that the client knows about.
+     */
+    private final Set<GlowChunk.Key> knownChunks = new HashSet<GlowChunk.Key>();
+    
+    /**
+     * The item the player has on their cursor.
+     */
+    private GlowItemStack itemOnCursor;
+
+    /**
+     * Whether the player is sneaking.
+     */
+    private boolean sneaking = false;
+
+    /**
+     * The human entity's current food level
+     */
+    private int food = 20;
+
+    /**
+     * Whether to use the display name when sending spawn messages to 
+     */
+    private boolean dispNameAsEntityName = false;
+
+    /**
+     * The bed spawn location of a player
+     */
+    private Location bedSpawn;
+
+    /**
+     * The name a player has in the player list
+     */
+    private String playerListName;
+
+
+    /**
+     * Whether the player is sprinting
+     */
+    private boolean isSprinting;
+
+    /**
+     * Creates a new player and adds it to the world.
+     * @param session The player's session.
+     * @param name The player's name.
+     */
+    public GlowPlayer(Session session, String name) {
+        super(session.getServer(), (GlowWorld) session.getServer().getWorlds().get(0), name);
+        this.session = session;
+        health = 20;
+        if (session.getState() != Session.State.GAME) {
+            session.send(new IdentificationMessage(getEntityId(), "", world.getSeed(), getGameMode().getValue(), world.getEnvironment().getId(), 1, world.getMaxHeight(), session.getServer().getMaxPlayers()));
+        }
+        streamBlocks(); // stream the initial set of blocks
+        setCompassTarget(world.getSpawnLocation()); // set our compass target
+        session.send(new StateChangeMessage((byte)(getWorld().hasStorm() ? 1 : 2), (byte)0)); // send the world's weather
+
+        getInventory().addViewer(this);
+        getInventory().getCraftingInventory().addViewer(this);
+
+        loadData();
+        saveData();
+    }
+    
+    // -- Various internal mechanisms
+
+    /**
+     * Destroys this entity by removing it from the world and marking it as not
+     * being active.
+     */
+    @Override
+    public void remove() {
+        saveData();
+        getInventory().removeViewer(this);
+        getInventory().getCraftingInventory().removeViewer(this);
+        super.remove();
+    }
+
+    @Override
+    public void pulse() {
+        super.pulse();
+
+        streamBlocks();
+
+        for (Iterator<GlowEntity> it = knownEntities.iterator(); it.hasNext(); ) {
+            GlowEntity entity = it.next();
+            boolean withinDistance = !entity.isDead() && isWithinDistance(entity);
+
+            if (withinDistance) {
+                Message msg = entity.createUpdateMessage();
+                if (msg != null)
+                    session.send(msg);
+            } else {
+                session.send(new DestroyEntityMessage(entity.getEntityId()));
+                it.remove();
+            }
+        }
+
+        for (GlowEntity entity : world.getEntityManager()) {
+            if (entity == this)
+                continue;
+            boolean withinDistance = !entity.isDead() && isWithinDistance(entity);
+
+            if (withinDistance && !knownEntities.contains(entity)) {
+                knownEntities.add(entity);
+                session.send(entity.createSpawnMessage());
+            }
+        }
+    }
+
+    /**
+     * Streams chunks to the player's client.
+     */
+    private void streamBlocks() {
+        Set<GlowChunk.Key> previousChunks = new HashSet<GlowChunk.Key>(knownChunks);
+        ArrayList<GlowChunk.Key> newChunks = new ArrayList<GlowChunk.Key>();
+
+        int centralX = ((int) location.getX()) >> 4;
+        int centralZ = ((int) location.getZ()) >> 4;
+        
+        int radius = server.getViewDistance();
+        for (int x = (centralX - radius); x <= (centralX + radius); x++) {
+            for (int z = (centralZ - radius); z <= (centralZ + radius); z++) {
+                GlowChunk.Key key = new GlowChunk.Key(x, z);
+                if (!knownChunks.contains(key)) {
+                    knownChunks.add(key);
+                    newChunks.add(key);
+                }
+                previousChunks.remove(key);
+            }
+        }
+        
+        Collections.sort(newChunks, new Comparator<GlowChunk.Key>() {
+            public int compare(GlowChunk.Key a, GlowChunk.Key b) {
+                double dx = 16 * a.getX() + 8 - location.getX();
+                double dz = 16 * a.getZ() + 8 - location.getZ();
+                double da = dx * dx + dz * dz;
+                dx = 16 * b.getX() + 8 - location.getX();
+                dz = 16 * b.getZ() + 8 - location.getZ();
+                double db = dx * dx + dz * dz;
+                return Double.compare(da, db);
+            }
+        });
+        
+        for (GlowChunk.Key key : newChunks) {
+            session.send(new LoadChunkMessage(key.getX(), key.getZ(), true));
+            session.send(world.getChunkAt(key.getX(), key.getZ()).toMessage());
+            for (GlowBlockState state : world.getChunkAt(key.getX(), key.getZ()).getTileEntities()) {
+                state.update(this);
+            }
+        }
+
+        for (GlowChunk.Key key : previousChunks) {
+            session.send(new LoadChunkMessage(key.getX(), key.getZ(), false));
+            knownChunks.remove(key);
+        }
+
+        previousChunks.clear();
+    }
+    
+    /**
+     * Checks whether the player can see the given chunk.
+     * @return If the chunk is known to the player's client.
+     */
+    public boolean canSee(GlowChunk.Key chunk) {
+        return knownChunks.contains(chunk);
+    }
+    
+    /**
+     * Checks whether the player can see the given entity.
+     * @return If the entity is known to the player's client.
+     */
+    public boolean canSee(GlowEntity entity) {
+        return knownEntities.contains(entity);
+    }
+    
+    // -- Basic getters
+
+    /**
+     * Gets the session.
+     * @return The session.
+     */
+    public Session getSession() {
+        return session;
+    }
+
+    public boolean isOnline() {
+        return true;
+    }
+
+    public boolean isBanned() {
+        return server.getBanManager().isBanned(getName());
+    }
+
+    public void setBanned(boolean banned) {
+        server.getBanManager().setBanned(getName(), banned);
+    }
+
+    public boolean isWhitelisted() {
+        return !server.hasWhitelist() || server.getWhitelist().contains(getName());
+    }
+
+    public void setWhitelisted(boolean value) {
+        if (value) {
+            server.getWhitelist().add(getName());
+        } else {
+            server.getWhitelist().remove(getName());
+        }
+    }
+
+    public Player getPlayer() {
+        return this;
+    }
+
+    public InetSocketAddress getAddress() {
+        return session.getAddress();
+    }
+
+    @Override
+    public boolean isOp() {
+        return getServer().getOpsList().contains(getName());
+    }
+    
+    @Override
+    public void setOp(boolean value) {
+        if (value) {
+            getServer().getOpsList().add(getName());
+        } else {
+            getServer().getOpsList().remove(getName());
+        }
+        permissions.recalculatePermissions();
+    }
+    
+    // -- Malleable properties
+
+    public String getDisplayName() {
+        return displayName == null ? getName() : displayName;
+    }
+
+    public void setDisplayName(String name) {
+        displayName = name;
+    }
+
+    public String getPlayerListName() {
+        return playerListName == null || "".equals(playerListName) ? getName() : playerListName;
+    }
+
+    public void setPlayerListName(String name) {
+        if (name.length() > 15) throw new IllegalArgumentException("The given name was " + name.length() + " chars long, longer than the maximum of 16");
+        for (Player player : server.getOnlinePlayers()) {
+            if (player.getPlayerListName().equals(getPlayerListName())) throw new IllegalArgumentException("The name given, " + name + ", is already used by " + player.getName() + ".");
+        }
+        Message removeMessage = new UserListItemMessage(getPlayerListName(), false, (short)0);
+        playerListName = name;
+        Message reAddMessage = new UserListItemMessage(getPlayerListName(), true, (short)0);
+        for (Player player : server.getOnlinePlayers()) {
+            ((GlowPlayer) player).getSession().send(removeMessage);
+            ((GlowPlayer) player).getSession().send(reAddMessage);
+        }
+    }
+
+    public Location getCompassTarget() {
+        return compassTarget;
+    }
+
+    public void setCompassTarget(Location loc) {
+        compassTarget = loc;
+        session.send(new SpawnPositionMessage(loc.getBlockX(), loc.getBlockY(), loc.getBlockZ()));
+    }
+
+    public boolean isSneaking() {
+        return sneaking;
+    }
+
+    public void setSneaking(boolean sneak) {
+        if (EventFactory.onPlayerToggleSneak(this, sneak).isCancelled()) {
+            return;
+        }
+        this.sneaking = sneak;
+        setMetadata(new Parameter<Byte>(Parameter.TYPE_BYTE, 0, (byte) (this.sneaking ? 0x02: 0)));
+        // FIXME: other bits in the bitmask would be wiped out
+        EntityMetadataMessage message = new EntityMetadataMessage(id, metadata);
+        for (Player player : world.getPlayers()) {
+            if (player != this && canSee((GlowPlayer) player)) {
+                ((GlowPlayer) player).session.send(message);
+            }
+        }
+    }
+
+    public boolean isSprinting() {
+        return  isSprinting;
+    }
+
+    public void setSprinting(boolean sprinting) {
+        this.isSprinting = sprinting;
+        setMetadataFlag(0, 0x03, sprinting);
+    }
+
+    public boolean isSleepingIgnored() {
+        throw new UnsupportedOperationException("Not supported yet.");
+    }
+
+    public void setSleepingIgnored(boolean isSleeping) {
+        throw new UnsupportedOperationException("Not supported yet.");
+    }
+
+    @Override
+    public void setGameMode(GameMode mode) {
+        boolean changed = getGameMode() != mode;
+        super.setGameMode(mode);
+        if (changed) session.send(new StateChangeMessage((byte) 3, (byte) mode.getValue())); // The gamemode changed message is clientside (NOTCH!!!!!!!), so don't annoy users unnecessarily.
+    }
+
+    public int getExperience() {
+        return experience % ((getLevel() + 1) * 7);
+    }
+
+    public void setExperience(int exp) {
+        setTotalExperience(experience - getExperience() + exp);
+    }
+
+    public int getLevel() {
+        return level;
+    }
+
+    public void setLevel(int level) {
+        int calcExperience = getExperience();
+        this.level = level;
+        for (int i = 0; i <= level; i++) {
+            calcExperience += (level + 1) * 7;
+        }
+        setExperience(calcExperience);
+        session.send(createExperienceMessage());
+    }
+
+    public int getTotalExperience() {
+        return experience;
+    }
+
+    public void setTotalExperience(int exp) {
+        int calcExperience = exp;
+        this.experience = exp;
+        level = 0;
+        while ((calcExperience -= (getLevel() + 1) * 7) > 0) ++level;
+        session.send(createExperienceMessage());
+    }
+
+    /**
+     * Add xp to Player.
+     * @param xp to add
+     */
+    public void giveExp(int xp) {
+        experience += xp;
+        while(experience > (getLevel() + 1) * 7){
+            experience -= (getLevel() + 1) * 7;
+            ++level;            
+        }
+        session.send(createExperienceMessage());
+    }
+
+    /**
+     * Get the percent to level for player.
+     * @return value between 0 and 1: percent to next level.
+     */
+    public float getExp() {
+        float xpToLevel = (getLevel() + 1) * 7;
+        return (float)experience/xpToLevel;
+    }
+
+    /** 
+     * Set the experience progress to next level.
+     * 0 sets to current level, 1 is next level
+     * Values greater than 1 or less that 0 are undefined.
+     * TODO Test boundary conditions.
+     * @param percentToLevel
+     */
+    public void setExp(float percentToLevel) {
+        float xpToLevel = (getLevel() + 1) * 7;
+        experience = (int)(percentToLevel * xpToLevel);
+    }
+
+    public float getExhaustion() {
+        return exhaustion;
+    }
+
+    public void setExhaustion(float value) {
+        exhaustion = value;
+    }
+
+    public float getSaturation() {
+        return saturation;
+    }
+
+    public void setSaturation(float value) {
+        saturation = value;
+        session.send(createHealthMessage());
+    }
+    
+    // -- Actions
+
+    /**
+     * Teleport the player.
+     * @param location The destination to teleport to.
+     * @return Whether the teleport was a success.
+     */
+    @Override
+    public boolean teleport(Location location) {
+        return teleport(location, TeleportCause.UNKNOWN);
+    }
+
+    @Override
+    public boolean teleport(Location location, TeleportCause cause) {
+        if (this.location != null && this.location.getWorld() != null) {
+            PlayerTeleportEvent event = EventFactory.onPlayerTeleport(this, getLocation(), location, cause);
+            if (event.isCancelled()) return false;
+            location = event.getTo();
+        }
+        if (location.getWorld() != world) {
+            GlowWorld oldWorld = world;
+            world.getEntityManager().deallocate(this);
+            
+            world = (GlowWorld) location.getWorld();
+            world.getEntityManager().allocate(this);
+            
+            for (GlowChunk.Key key : knownChunks) {
+                session.send(new LoadChunkMessage(key.getX(), key.getZ(), false));
+            }
+            knownChunks.clear();
+            
+            session.send(new RespawnMessage((byte) world.getEnvironment().getId(), (byte)1, (byte) getGameMode().getValue(), (short) world.getMaxHeight(), world.getSeed()));
+            streamBlocks(); // stream blocks
+            
+            setCompassTarget(world.getSpawnLocation()); // set our compass target
+            this.session.send(new PositionRotationMessage(location.getX(), location.getY() + EYE_HEIGHT + 0.01, location.getZ(), location.getY(), location.getYaw(), location.getPitch(), true));
+            this.location = location; // take us to spawn position
+            session.send(new StateChangeMessage((byte)(getWorld().hasStorm() ? 1 : 2), (byte)0)); // send the world's weather
+            reset();
+            EventFactory.onPlayerChangedWorld(this, oldWorld);
+        } else {
+            this.session.send(new PositionRotationMessage(location.getX(), location.getY() + EYE_HEIGHT + 0.01, location.getZ(), location.getY(), location.getYaw(), location.getPitch(), true));
+            this.location = location;
+            reset();
+        }
+        
+        return true;
+    }
+
+    @Override
+    public List<ItemStack> getLoot(Damager damager) {
+        return new ArrayList<ItemStack>(Arrays.asList(getInventory().getContents()));
+    }
+
+    public void sendMessage(String message) {
+        for (String line : TextWrapper.wrapText(message)) {
+            sendRawMessage(line);
+        }
+    }
+
+    public void sendRawMessage(String message) {
+        session.send(new ChatMessage(message.length() <= 119 ? message : message.substring(0, 119)));
+    }
+
+    public void kickPlayer(String message) {
+        session.disconnect(message == null ? "" : message);
+    }
+
+    public boolean performCommand(String command) {
+        return getServer().dispatchCommand(this, command);
+    }
+
+    /**
+     * Says a message (or runs a command).
+     *
+     * @param text message to print
+     */
+    public void chat(String text) {
+        if (text.startsWith("/")) {
+            try {
+                if (EventFactory.onPlayerCommand(this, text).isCancelled()) {
+                    return;
+                }
+                
+                if (!performCommand(text.substring(1))) {
+                    String firstword = text.substring(1);
+                    if (firstword.indexOf(' ') >= 0) {
+                        firstword = firstword.substring(0, firstword.indexOf(' '));
+                    }
+                    
+                    sendMessage(ChatColor.GRAY + "Command not found: " + firstword);
+                }
+            }
+            catch (Exception ex) {
+                sendMessage(ChatColor.RED + "An internal error occured while executing your command.");
+                getServer().getLogger().log(Level.SEVERE, "Exception while executing command: {0}", ex.getMessage());
+                ex.printStackTrace();
+            }
+        } else {
+            PlayerChatEvent event = EventFactory.onPlayerChat(this, text);
+            if (event.isCancelled()) {
+                return;
+            }
+            
+            String message = String.format(event.getFormat(), event.getPlayer().getDisplayName(), event.getMessage());
+            getServer().getLogger().info(message);
+            for (Player recipient : event.getRecipients()) {
+                recipient.sendMessage(message);
+            }
+        }
+    }
+
+    public void saveData() {
+        saveData(true);
+    }
+
+    public void saveData(boolean async) {
+        final GlowWorld dataWorld = (GlowWorld) server.getWorlds().get(0);
+        if (async) {
+            final GlowPlayer player = this;
+            server.getStorageQueue().queue(new StorageOperation() {
+                @Override
+                public boolean isParallel() {
+                    return true;
+                }
+
+                @Override
+                public String getGroup() {
+                    return getName() + "_" + getWorld().getName();
+                }
+
+                @Override
+                public boolean queueMultiple() {
+                    return true;
+                }
+
+                @Override
+                public String getOperation() {
+                    return "player-data-save";
+                }
+
+                public void run() {
+                    dataWorld.getMetadataService().writePlayerData(player);
+                }
+            });
+        } else {
+            dataWorld.getMetadataService().writePlayerData(this);
+        }
+    }
+
+    public void loadData() {
+        
+        GlowWorld dataWorld = (GlowWorld)server.getWorlds().get(0);
+        dataWorld.getMetadataService().readPlayerData(this);
+    }
+    
+    // -- Data transmission
+    
+    public void playNote(Location loc, Instrument instrument, Note note) {
+        playNote(loc, instrument.getType(), note.getId());
+    }
+
+    public void playNote(Location loc, byte instrument, byte note) {
+        session.send(new PlayNoteMessage(loc.getBlockX(), loc.getBlockY(), loc.getBlockZ(), instrument, note));
+    }
+
+    public void playEffect(Location loc, Effect effect, int data) {
+        session.send(new PlayEffectMessage(effect.getId(), loc.getBlockX(), loc.getBlockY(), loc.getBlockZ(), data));
+    }
+
+    public void sendBlockChange(Location loc, Material material, byte data) {
+        sendBlockChange(loc, material.getId(), data);
+    }
+
+    public void sendBlockChange(Location loc, int material, byte data) {
+        session.send(new BlockChangeMessage(loc.getBlockX(), loc.getBlockY(), loc.getBlockZ(), material, data));
+    }
+
+    public boolean sendChunkChange(Location loc, int sx, int sy, int sz, byte[] data) {
+        throw new UnsupportedOperationException("Not supported yet.");
+    }
+    
+    // -- Achievements & Statistics [mostly borrowed from CraftBukkit]
+
+    public void awardAchievement(Achievement achievement) {
+        sendStatistic(achievement.getId(), 1);
+    }
+
+    public void incrementStatistic(Statistic statistic) {
+        incrementStatistic(statistic, 1);
+    }
+
+    public void incrementStatistic(Statistic statistic, int amount) {
+        sendStatistic(statistic.getId(), amount);
+    }
+
+    public void incrementStatistic(Statistic statistic, Material material) {
+        incrementStatistic(statistic, material, 1);
+    }
+
+    public void incrementStatistic(Statistic statistic, Material material, int amount) {
+        if (!statistic.isSubstatistic()) {
+            throw new IllegalArgumentException("Given statistic is not a substatistic");
+        }
+        if (statistic.isBlock() != material.isBlock()) {
+            throw new IllegalArgumentException("Given material is not valid for this substatistic");
+        }
+
+        int mat = material.getId();
+
+        if (!material.isBlock()) {
+            mat -= 255;
+        }
+
+        sendStatistic(statistic.getId() + mat, amount);
+    }
+
+    private void sendStatistic(int id, int amount) {
+        while (amount > Byte.MAX_VALUE) {
+            sendStatistic(id, Byte.MAX_VALUE);
+            amount -= Byte.MAX_VALUE;
+        }
+
+        if (amount > 0) {
+            session.send(new StatisticMessage(id, (byte) amount));
+        }
+    }
+    
+    // -- Inventory
+
+    public void updateInventory() {
+        getInventory().setContents(getInventory().getContents());
+    }
+    
+    /**
+     * Get the current item on the player's cursor, for inventory screen purposes.
+     * @return The ItemStack the player is holding.
+     */
+    public ItemStack getItemOnCursor() {
+        return itemOnCursor;
+    }
+    
+    /**
+     * Set the item on the player's cursor, for inventory screen purposes.
+     * @param item The ItemStack to set the cursor to.
+     */
+    public void setItemOnCursor(GlowItemStack item) {
+        itemOnCursor = item;
+        if (item == null) {
+            session.send(new SetWindowSlotMessage(-1, -1));
+        } else {
+            session.send(new SetWindowSlotMessage(-1, -1, item.getTypeId(), item.getAmount(), item.getDurability(), item.getNbtData()));
+        }
+    }
+    
+    /**
+     * Inform the client that an item has changed.
+     * @param inventory The GlowInventory in which a slot has changed.
+     * @param slot The slot number which has changed.
+     * @param item The ItemStack which the slot has changed to.
+     */
+    public void onSlotSet(GlowInventory inventory, int slot, GlowItemStack item) {
+        if (inventory == getInventory()) {
+            int type = item == null ? -1 : item.getTypeId();
+            int data = item == null ? 0 : item.getDurability();
+            
+            int equipSlot = -1;
+            if (slot == getInventory().getHeldItemSlot()) {
+                equipSlot = EntityEquipmentMessage.HELD_ITEM;
+            } else if (slot == GlowPlayerInventory.HELMET_SLOT) {
+                equipSlot = EntityEquipmentMessage.HELMET_SLOT;
+            } else if (slot == GlowPlayerInventory.CHESTPLATE_SLOT) {
+                equipSlot = EntityEquipmentMessage.CHESTPLATE_SLOT;
+            } else if (slot == GlowPlayerInventory.LEGGINGS_SLOT) {
+                equipSlot = EntityEquipmentMessage.LEGGINGS_SLOT;
+            } else if (slot == GlowPlayerInventory.BOOTS_SLOT) {
+                equipSlot = EntityEquipmentMessage.BOOTS_SLOT;
+            }
+            
+            if (equipSlot >= 0) {
+                EntityEquipmentMessage message = new EntityEquipmentMessage(getEntityId(), equipSlot, type, data);
+                for (GlowPlayer player : new ArrayList<GlowPlayer>(getWorld().getRawPlayers())) {
+                    if (player != this && player.canSee(this)) {
+                        player.getSession().send(message);
+                    }
+                }
+            }
+        }
+        
+        if (item == null) {
+            session.send(new SetWindowSlotMessage(inventory.getId(), inventory.getNetworkSlot(slot)));
+        } else {
+            session.send(new SetWindowSlotMessage(inventory.getId(), inventory.getNetworkSlot(slot), item.getTypeId(), item.getAmount(), item.getDurability(), item.getNbtData()));
+        }
+    }
+    
+    // -- Goofy relative time stuff --
+    
+    /**
+     * Sets the current time on the player's client. When relative is true the player's time
+     * will be kept synchronized to its world time with the specified offset.
+     *
+     * When using non relative time the player's time will stay fixed at the specified time parameter. It's up to
+     * the caller to continue updating the player's time. To restore player time to normal use resetPlayerTime().
+     *
+     * @param time The current player's perceived time or the player's time offset from the server time.
+     * @param relative When true the player time is kept relative to its world time.
+     */
+    public void setPlayerTime(long time, boolean relative) {
+        timeOffset = time % 24000;
+        timeRelative = relative;
+        
+        if (timeOffset < 0) timeOffset += 24000;
+    }
+
+    /**
+     * Returns the player's current timestamp.
+     *
+     * @return
+     */
+    public long getPlayerTime() {
+        if (timeRelative) {
+            // add timeOffset ticks to current time
+            return (world.getTime() + timeOffset) % 24000;
+        } else {
+            // return time offset
+            return timeOffset % 24000;
+        }
+    }
+
+    /**
+     * Returns the player's current time offset relative to server time, or the current player's fixed time
+     * if the player's time is absolute.
+     *
+     * @return
+     */
+    public long getPlayerTimeOffset() {
+        return timeOffset;
+    }
+
+    /**
+     * Returns true if the player's time is relative to the server time, otherwise the player's time is absolute and
+     * will not change its current time unless done so with setPlayerTime().
+     *
+     * @return true if the player's time is relative to the server time.
+     */
+    public boolean isPlayerTimeRelative() {
+        return timeRelative;
+    }
+
+    /**
+     * Restores the normal condition where the player's time is synchronized with the server time.
+     * Equivalent to calling setPlayerTime(0, true).
+     */
+    public void resetPlayerTime() {
+        setPlayerTime(0, true);
+    }
+
+    /**
+     * Render a map and send it to the player in its entirety. This may be used
+     * when streaming the map in the normal manner is not desirbale.
+     * 
+     * @param map The map to be sent
+     */
+    public void sendMap(MapView map) {
+        throw new UnsupportedOperationException("Not supported yet.");
+    }
+
+    @Override
+    public void setHealth(int health) {
+        super.setHealth(health);
+        session.send(createHealthMessage());
+    }
+
+    public int getMaxHealth() {
+        return 20;
+    }
+
+    @Override
+    public void addEntityEffect(ActiveEntityEffect effect) {
+        super.addEntityEffect(effect);
+        EntityEffectMessage msg = new EntityEffectMessage(getEntityId(), effect.getEffect().getId(), effect.getAmplitude(), effect.getDuration());
+        for (Player player : server.getOnlinePlayers()) {
+            ((GlowPlayer) player).getSession().send(msg);
+        }
+    }
+
+    @Override
+    public void removeEntityEffect(ActiveEntityEffect effect) {
+        super.removeEntityEffect(effect);
+        EntityRemoveEffectMessage msg = new EntityRemoveEffectMessage(getEntityId(), effect.getEffect().getId());
+        for (Player player : server.getOnlinePlayers()) {
+            ((GlowPlayer) player).getSession().send(msg);
+        }
+    }
+
+    @Override
+    public Message createSpawnMessage() {
+        int x = Position.getIntX(location);
+        int y = Position.getIntY(location);
+        int z = Position.getIntZ(location);
+        int yaw = Position.getIntYaw(location);
+        int pitch = Position.getIntPitch(location);
+        return new SpawnPlayerMessage(id, dispNameAsEntityName ? displayName : getName(), x, y, z, yaw, pitch, 0);
+    }
+
+    public int getFoodLevel() {
+        return food;
+    }
+
+    public void setFoodLevel(int food) {
+        this.food = Math.min(food, 20);
+        session.send(createHealthMessage());
+    }
+
+    public Message createHealthMessage() {
+        return new HealthMessage(getHealth(), getFoodLevel(), getSaturation());
+    }
+    
+    public Message createExperienceMessage() {
+        return new ExperienceMessage((byte)getExperience(), (byte)getLevel(), (short)getTotalExperience());
+    }
+
+
+    public Map<String, Object> serialize() {
+        Map<String, Object> ret = new HashMap<String, Object>();
+        ret.put("name", getName());
+        return ret;
+    }
+
+}