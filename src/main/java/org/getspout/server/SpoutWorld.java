package org.getspout.server;

import java.util.Random;
import java.util.UUID;

import org.getspout.api.Server;
import org.getspout.api.entity.Controller;
import org.getspout.api.entity.Entity;
import org.getspout.api.geo.World;
import org.getspout.api.geo.cuboid.Block;
import org.getspout.api.geo.cuboid.Region;
import org.getspout.api.geo.discrete.Point;
<<<<<<< HEAD
import org.getspout.server.entity.EntityManager;
import org.getspout.server.entity.SpoutEntity;
=======
import org.getspout.server.util.thread.AsyncManager;
import org.getspout.server.util.thread.ThreadAsyncExecutor;
>>>>>>> 292d1cbe
import org.getspout.server.util.thread.snapshotable.SnapshotManager;
import org.getspout.server.util.thread.snapshotable.SnapshotableBoolean;
import org.getspout.server.util.thread.snapshotable.SnapshotableImmutable;
import org.getspout.server.util.thread.snapshotable.SnapshotableInt;
import org.getspout.server.util.thread.snapshotable.SnapshotableLong;

public class SpoutWorld extends AsyncManager implements World {
	
	private SnapshotManager snapshotManager = new SnapshotManager();
	
	/**
	* The server of this world.
	*/
	private final Server server;

	/**
	* The name of this world.
	*/
	private final String name;

	/**
	* The region source
	*/
	// TODO
	//private final RegionSource regions;

	/**
	* This world's Random instance.
	*/
	private final Random random = new Random();

	/**
	* The world seed.
	*/
	private final long seed;

	/**
	* The spawn position.
	*/
	private SnapshotableImmutable<Point> spawnLocation;

	/**
	* Whether to keep the spawn chunks in memory (prevent them from being
	* unloaded)
	*/
	private SnapshotableBoolean keepSpawnLoaded = new SnapshotableBoolean(snapshotManager, true);

	/**
	* Whether PvP is allowed in this world.
	*/
	private SnapshotableBoolean pvpAllowed = new SnapshotableBoolean(snapshotManager, true);

	/**
	* Whether animals can spawn in this world.
	*/
	private SnapshotableBoolean spawnAnimals = new SnapshotableBoolean(snapshotManager, true);

	/**
	* Whether monsters can spawn in this world.
	*/
	private SnapshotableBoolean spawnMonsters = new SnapshotableBoolean(snapshotManager, true);

	/**
	* Whether it is currently raining/snowing on this world.
	*/
	private SnapshotableBoolean currentlyRaining = new SnapshotableBoolean(snapshotManager, false);

	/**
	* How many ticks until the rain/snow status is expected to change.
	*/
	private SnapshotableInt rainingTicks = new SnapshotableInt(snapshotManager, 0);

	/**
	* Whether it is currently thundering on this world.
	*/
	private SnapshotableBoolean currentlyThundering =  new SnapshotableBoolean(snapshotManager, false);

	/**
	* How many ticks until the thundering status is expected to change.
	*/
	private SnapshotableInt thunderingTicks = new SnapshotableInt(snapshotManager, 0);

	/**
	* The current world age.
	*/
	private SnapshotableLong age = new SnapshotableLong(snapshotManager, 0L);

	/**
	* The current world time.
	*/
	private SnapshotableInt time = new SnapshotableInt(snapshotManager, 0);
	
	/**
	* The current world time.
	*/
	private SnapshotableInt dayLength = new SnapshotableInt(snapshotManager, 0);
	
	/**
	* The time until the next full-save.
	*/
	private SnapshotableInt saveTimer = new SnapshotableInt(snapshotManager, 0);

	/**
	* The check to autosave
	*/
	private SnapshotableBoolean autosave = new SnapshotableBoolean(snapshotManager, true);

	/**
	* The world's UUID
	*/
	private final UUID uid;
	
	
	EntityManager entityManager;
	
	private long lastPulse = 0;
	
	
	// TODO need world that loads from disk
	public SpoutWorld(String name, Server server, long seed) {
		super(new ThreadAsyncExecutor(), server);
		this.uid = UUID.randomUUID();
		this.server = server;
		this.seed = seed;
		this.name = name;
		this.lastPulse = System.currentTimeMillis();
		this.entityManager = new EntityManager();
	}
	
	public void pulse(){
		long thisPulse = System.currentTimeMillis();
		float dt = lastPulse - thisPulse / 1000;
		
		//Update all entities
		for(SpoutEntity ent : entityManager){
			ent.onTick(dt);
		}
		
		//Resolve and collisions and prepare for a snapshot.
		for(SpoutEntity ent : entityManager){
			ent.resolve();
		}
		
		lastPulse = thisPulse;
	}

	@Override
	public String getName() {
		return name;
	}

	@Override
	public long getAge() {
		return age.get();
	}

	@Override
	public Block getBlock(int x, int y, int z) {
		// TODO Auto-generated method stub
		return null;
	}

	@Override
	public Block getBlock(Point point) {
		// TODO Auto-generated method stub
		return null;
	}

	@Override
	public UUID getUID() {
		// TODO non-null
		return uid;
	}
	
	@Override
	public Region getRegion(int x, int y, int z) {
		// TODO Auto-generated method stub
		return null;
	}
	
	public int hashCode() {
		UUID uid = getUID();
		long hash = uid.getMostSignificantBits();
		hash += (hash << 5) + uid.getLeastSignificantBits();
		
		return (int)(hash ^ (hash >> 32));
	}
	
	public boolean equals(Object obj) {
		
		if (obj == null) {
			return false;
		} else if (!(obj instanceof SpoutWorld)) {
			return false;
		} else {
			SpoutWorld world = (SpoutWorld)obj;
			
			return world.getUID().equals(getUID());
		}
		
	}

	@Override
	public Entity createEntity() {
		
		return new SpoutEntity();
	}

	@Override
	public void spawnEntity(Entity e) {
		if(entityManager.getAll().contains((SpoutEntity)e)) throw new IllegalArgumentException("Cannot spawn an entity that is already spawned!");
		entityManager.allocate((SpoutEntity)e);		
	}

	@Override
	public Entity createAndSpawnEntity(Point point, Controller controller) {
		Entity e = createEntity();
		e.getTransform().setPosition(point);
		e.setController(controller);
		spawnEntity(e);
		return e;
	}

	@Override
	public void copySnapshotRun() throws InterruptedException {
		snapshotManager.copyAllSnapshots();
	}

	@Override
	public void startTickRun(long tick) throws InterruptedException {
		System.out.println("Tick: " + tick);
		
	}

}
<|MERGE_RESOLUTION|>--- conflicted
+++ resolved
@@ -1,254 +1,251 @@
-package org.getspout.server;
-
-import java.util.Random;
-import java.util.UUID;
-
-import org.getspout.api.Server;
-import org.getspout.api.entity.Controller;
-import org.getspout.api.entity.Entity;
-import org.getspout.api.geo.World;
-import org.getspout.api.geo.cuboid.Block;
-import org.getspout.api.geo.cuboid.Region;
-import org.getspout.api.geo.discrete.Point;
-<<<<<<< HEAD
-import org.getspout.server.entity.EntityManager;
-import org.getspout.server.entity.SpoutEntity;
-=======
-import org.getspout.server.util.thread.AsyncManager;
-import org.getspout.server.util.thread.ThreadAsyncExecutor;
->>>>>>> 292d1cbe
-import org.getspout.server.util.thread.snapshotable.SnapshotManager;
-import org.getspout.server.util.thread.snapshotable.SnapshotableBoolean;
-import org.getspout.server.util.thread.snapshotable.SnapshotableImmutable;
-import org.getspout.server.util.thread.snapshotable.SnapshotableInt;
-import org.getspout.server.util.thread.snapshotable.SnapshotableLong;
-
-public class SpoutWorld extends AsyncManager implements World {
-	
-	private SnapshotManager snapshotManager = new SnapshotManager();
-	
-	/**
-	* The server of this world.
-	*/
-	private final Server server;
-
-	/**
-	* The name of this world.
-	*/
-	private final String name;
-
-	/**
-	* The region source
-	*/
-	// TODO
-	//private final RegionSource regions;
-
-	/**
-	* This world's Random instance.
-	*/
-	private final Random random = new Random();
-
-	/**
-	* The world seed.
-	*/
-	private final long seed;
-
-	/**
-	* The spawn position.
-	*/
-	private SnapshotableImmutable<Point> spawnLocation;
-
-	/**
-	* Whether to keep the spawn chunks in memory (prevent them from being
-	* unloaded)
-	*/
-	private SnapshotableBoolean keepSpawnLoaded = new SnapshotableBoolean(snapshotManager, true);
-
-	/**
-	* Whether PvP is allowed in this world.
-	*/
-	private SnapshotableBoolean pvpAllowed = new SnapshotableBoolean(snapshotManager, true);
-
-	/**
-	* Whether animals can spawn in this world.
-	*/
-	private SnapshotableBoolean spawnAnimals = new SnapshotableBoolean(snapshotManager, true);
-
-	/**
-	* Whether monsters can spawn in this world.
-	*/
-	private SnapshotableBoolean spawnMonsters = new SnapshotableBoolean(snapshotManager, true);
-
-	/**
-	* Whether it is currently raining/snowing on this world.
-	*/
-	private SnapshotableBoolean currentlyRaining = new SnapshotableBoolean(snapshotManager, false);
-
-	/**
-	* How many ticks until the rain/snow status is expected to change.
-	*/
-	private SnapshotableInt rainingTicks = new SnapshotableInt(snapshotManager, 0);
-
-	/**
-	* Whether it is currently thundering on this world.
-	*/
-	private SnapshotableBoolean currentlyThundering =  new SnapshotableBoolean(snapshotManager, false);
-
-	/**
-	* How many ticks until the thundering status is expected to change.
-	*/
-	private SnapshotableInt thunderingTicks = new SnapshotableInt(snapshotManager, 0);
-
-	/**
-	* The current world age.
-	*/
-	private SnapshotableLong age = new SnapshotableLong(snapshotManager, 0L);
-
-	/**
-	* The current world time.
-	*/
-	private SnapshotableInt time = new SnapshotableInt(snapshotManager, 0);
-	
-	/**
-	* The current world time.
-	*/
-	private SnapshotableInt dayLength = new SnapshotableInt(snapshotManager, 0);
-	
-	/**
-	* The time until the next full-save.
-	*/
-	private SnapshotableInt saveTimer = new SnapshotableInt(snapshotManager, 0);
-
-	/**
-	* The check to autosave
-	*/
-	private SnapshotableBoolean autosave = new SnapshotableBoolean(snapshotManager, true);
-
-	/**
-	* The world's UUID
-	*/
-	private final UUID uid;
-	
-	
-	EntityManager entityManager;
-	
-	private long lastPulse = 0;
-	
-	
-	// TODO need world that loads from disk
-	public SpoutWorld(String name, Server server, long seed) {
-		super(new ThreadAsyncExecutor(), server);
-		this.uid = UUID.randomUUID();
-		this.server = server;
-		this.seed = seed;
-		this.name = name;
-		this.lastPulse = System.currentTimeMillis();
-		this.entityManager = new EntityManager();
-	}
-	
-	public void pulse(){
-		long thisPulse = System.currentTimeMillis();
-		float dt = lastPulse - thisPulse / 1000;
-		
-		//Update all entities
-		for(SpoutEntity ent : entityManager){
-			ent.onTick(dt);
-		}
-		
-		//Resolve and collisions and prepare for a snapshot.
-		for(SpoutEntity ent : entityManager){
-			ent.resolve();
-		}
-		
-		lastPulse = thisPulse;
-	}
-
-	@Override
-	public String getName() {
-		return name;
-	}
-
-	@Override
-	public long getAge() {
-		return age.get();
-	}
-
-	@Override
-	public Block getBlock(int x, int y, int z) {
-		// TODO Auto-generated method stub
-		return null;
-	}
-
-	@Override
-	public Block getBlock(Point point) {
-		// TODO Auto-generated method stub
-		return null;
-	}
-
-	@Override
-	public UUID getUID() {
-		// TODO non-null
-		return uid;
-	}
-	
-	@Override
-	public Region getRegion(int x, int y, int z) {
-		// TODO Auto-generated method stub
-		return null;
-	}
-	
-	public int hashCode() {
-		UUID uid = getUID();
-		long hash = uid.getMostSignificantBits();
-		hash += (hash << 5) + uid.getLeastSignificantBits();
-		
-		return (int)(hash ^ (hash >> 32));
-	}
-	
-	public boolean equals(Object obj) {
-		
-		if (obj == null) {
-			return false;
-		} else if (!(obj instanceof SpoutWorld)) {
-			return false;
-		} else {
-			SpoutWorld world = (SpoutWorld)obj;
-			
-			return world.getUID().equals(getUID());
-		}
-		
-	}
-
-	@Override
-	public Entity createEntity() {
-		
-		return new SpoutEntity();
-	}
-
-	@Override
-	public void spawnEntity(Entity e) {
-		if(entityManager.getAll().contains((SpoutEntity)e)) throw new IllegalArgumentException("Cannot spawn an entity that is already spawned!");
-		entityManager.allocate((SpoutEntity)e);		
-	}
-
-	@Override
-	public Entity createAndSpawnEntity(Point point, Controller controller) {
-		Entity e = createEntity();
-		e.getTransform().setPosition(point);
-		e.setController(controller);
-		spawnEntity(e);
-		return e;
-	}
-
-	@Override
-	public void copySnapshotRun() throws InterruptedException {
-		snapshotManager.copyAllSnapshots();
-	}
-
-	@Override
-	public void startTickRun(long tick) throws InterruptedException {
-		System.out.println("Tick: " + tick);
-		
-	}
-
-}
+package org.getspout.server;
+
+import java.util.Random;
+import java.util.UUID;
+
+import org.getspout.api.Server;
+import org.getspout.api.entity.Controller;
+import org.getspout.api.entity.Entity;
+import org.getspout.api.geo.World;
+import org.getspout.api.geo.cuboid.Block;
+import org.getspout.api.geo.cuboid.Region;
+import org.getspout.api.geo.discrete.Point;
+import org.getspout.server.entity.EntityManager;
+import org.getspout.server.entity.SpoutEntity;
+import org.getspout.server.util.thread.AsyncManager;
+import org.getspout.server.util.thread.ThreadAsyncExecutor;
+import org.getspout.server.util.thread.snapshotable.SnapshotManager;
+import org.getspout.server.util.thread.snapshotable.SnapshotableBoolean;
+import org.getspout.server.util.thread.snapshotable.SnapshotableImmutable;
+import org.getspout.server.util.thread.snapshotable.SnapshotableInt;
+import org.getspout.server.util.thread.snapshotable.SnapshotableLong;
+
+public class SpoutWorld extends AsyncManager implements World {
+	
+	private SnapshotManager snapshotManager = new SnapshotManager();
+	
+	/**
+	* The server of this world.
+	*/
+	private final Server server;
+
+	/**
+	* The name of this world.
+	*/
+	private final String name;
+
+	/**
+	* The region source
+	*/
+	// TODO
+	//private final RegionSource regions;
+
+	/**
+	* This world's Random instance.
+	*/
+	private final Random random = new Random();
+
+	/**
+	* The world seed.
+	*/
+	private final long seed;
+
+	/**
+	* The spawn position.
+	*/
+	private SnapshotableImmutable<Point> spawnLocation;
+
+	/**
+	* Whether to keep the spawn chunks in memory (prevent them from being
+	* unloaded)
+	*/
+	private SnapshotableBoolean keepSpawnLoaded = new SnapshotableBoolean(snapshotManager, true);
+
+	/**
+	* Whether PvP is allowed in this world.
+	*/
+	private SnapshotableBoolean pvpAllowed = new SnapshotableBoolean(snapshotManager, true);
+
+	/**
+	* Whether animals can spawn in this world.
+	*/
+	private SnapshotableBoolean spawnAnimals = new SnapshotableBoolean(snapshotManager, true);
+
+	/**
+	* Whether monsters can spawn in this world.
+	*/
+	private SnapshotableBoolean spawnMonsters = new SnapshotableBoolean(snapshotManager, true);
+
+	/**
+	* Whether it is currently raining/snowing on this world.
+	*/
+	private SnapshotableBoolean currentlyRaining = new SnapshotableBoolean(snapshotManager, false);
+
+	/**
+	* How many ticks until the rain/snow status is expected to change.
+	*/
+	private SnapshotableInt rainingTicks = new SnapshotableInt(snapshotManager, 0);
+
+	/**
+	* Whether it is currently thundering on this world.
+	*/
+	private SnapshotableBoolean currentlyThundering =  new SnapshotableBoolean(snapshotManager, false);
+
+	/**
+	* How many ticks until the thundering status is expected to change.
+	*/
+	private SnapshotableInt thunderingTicks = new SnapshotableInt(snapshotManager, 0);
+
+	/**
+	* The current world age.
+	*/
+	private SnapshotableLong age = new SnapshotableLong(snapshotManager, 0L);
+
+	/**
+	* The current world time.
+	*/
+	private SnapshotableInt time = new SnapshotableInt(snapshotManager, 0);
+	
+	/**
+	* The current world time.
+	*/
+	private SnapshotableInt dayLength = new SnapshotableInt(snapshotManager, 0);
+	
+	/**
+	* The time until the next full-save.
+	*/
+	private SnapshotableInt saveTimer = new SnapshotableInt(snapshotManager, 0);
+
+	/**
+	* The check to autosave
+	*/
+	private SnapshotableBoolean autosave = new SnapshotableBoolean(snapshotManager, true);
+
+	/**
+	* The world's UUID
+	*/
+	private final UUID uid;
+	
+	
+	EntityManager entityManager;
+	
+	private long lastPulse = 0;
+	
+	
+	// TODO need world that loads from disk
+	public SpoutWorld(String name, Server server, long seed) {
+		super(new ThreadAsyncExecutor(), server);
+		this.uid = UUID.randomUUID();
+		this.server = server;
+		this.seed = seed;
+		this.name = name;
+		this.lastPulse = System.currentTimeMillis();
+		this.entityManager = new EntityManager();
+	}
+	
+	public void pulse(){
+		long thisPulse = System.currentTimeMillis();
+		float dt = lastPulse - thisPulse / 1000;
+		
+		//Update all entities
+		for(SpoutEntity ent : entityManager){
+			ent.onTick(dt);
+		}
+		
+		//Resolve and collisions and prepare for a snapshot.
+		for(SpoutEntity ent : entityManager){
+			ent.resolve();
+		}
+		
+		lastPulse = thisPulse;
+	}
+
+	@Override
+	public String getName() {
+		return name;
+	}
+
+	@Override
+	public long getAge() {
+		return age.get();
+	}
+
+	@Override
+	public Block getBlock(int x, int y, int z) {
+		// TODO Auto-generated method stub
+		return null;
+	}
+
+	@Override
+	public Block getBlock(Point point) {
+		// TODO Auto-generated method stub
+		return null;
+	}
+
+	@Override
+	public UUID getUID() {
+		// TODO non-null
+		return uid;
+	}
+	
+	@Override
+	public Region getRegion(int x, int y, int z) {
+		// TODO Auto-generated method stub
+		return null;
+	}
+	
+	public int hashCode() {
+		UUID uid = getUID();
+		long hash = uid.getMostSignificantBits();
+		hash += (hash << 5) + uid.getLeastSignificantBits();
+		
+		return (int)(hash ^ (hash >> 32));
+	}
+	
+	public boolean equals(Object obj) {
+		
+		if (obj == null) {
+			return false;
+		} else if (!(obj instanceof SpoutWorld)) {
+			return false;
+		} else {
+			SpoutWorld world = (SpoutWorld)obj;
+			
+			return world.getUID().equals(getUID());
+		}
+		
+	}
+
+	@Override
+	public Entity createEntity() {
+		
+		return new SpoutEntity();
+	}
+
+	@Override
+	public void spawnEntity(Entity e) {
+		if(entityManager.getAll().contains((SpoutEntity)e)) throw new IllegalArgumentException("Cannot spawn an entity that is already spawned!");
+		entityManager.allocate((SpoutEntity)e);		
+	}
+
+	@Override
+	public Entity createAndSpawnEntity(Point point, Controller controller) {
+		Entity e = createEntity();
+		e.getTransform().setPosition(point);
+		e.setController(controller);
+		spawnEntity(e);
+		return e;
+	}
+
+	@Override
+	public void copySnapshotRun() throws InterruptedException {
+		snapshotManager.copyAllSnapshots();
+	}
+
+	@Override
+	public void startTickRun(long tick) throws InterruptedException {
+		System.out.println("Tick: " + tick);
+		
+	}
+
+}