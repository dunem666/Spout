package org.getspout.server.inventory;

<<<<<<< HEAD

=======
>>>>>>> 13e2c3ce
/**
 * Represents an entity which can view an inventory.
 */
public interface InventoryViewer {
	/**
	 * Inform the viewer that an item has changed.
	 *
	 * @param inventory The SpoutInventory in which a slot has changed.
	 * @param slot The slot number which has changed.
	 * @param item The ItemStack which the slot has changed to.
	 */
	public void onSlotSet(SpoutInventory inventory, int slot, SpoutItemStack item);
}<|MERGE_RESOLUTION|>--- conflicted
+++ resolved
@@ -1,9 +1,5 @@
 package org.getspout.server.inventory;
 
-<<<<<<< HEAD
-
-=======
->>>>>>> 13e2c3ce
 /**
  * Represents an entity which can view an inventory.
  */
