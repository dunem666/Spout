--- conflicted
+++ resolved
@@ -1,971 +1,967 @@
-/*
- * This file is part of Spout (http://www.spout.org/).
- *
- * Spout is licensed under the SpoutDev License Version 1.
- *
- * Spout is free software: you can redistribute it and/or modify
- * it under the terms of the GNU Lesser General Public License as published by
- * the Free Software Foundation, either version 3 of the License, or
- * (at your option) any later version.
- *
- * In addition, 180 days after any changes are published, you can use the
- * software, incorporating those changes, under the terms of the MIT license,
- * as described in the SpoutDev License Version 1.
- *
- * Spout is distributed in the hope that it will be useful,
- * but WITHOUT ANY WARRANTY; without even the implied warranty of
- * MERCHANTABILITY or FITNESS FOR A PARTICULAR PURPOSE.  See the
- * GNU Lesser General Public License for more details.
- *
- * You should have received a copy of the GNU Lesser General Public License,
- * the MIT license and the SpoutDev License Version 1 along with this program.
- * If not, see <http://www.gnu.org/licenses/> for the GNU Lesser General Public
- * License and see <http://www.spout.org/SpoutDevLicenseV1.txt> for the full license,
- * including the MIT license.
- */
-package org.spout.engine.world;
-
-import java.io.Serializable;
-import java.util.Arrays;
-import java.util.List;
-import java.util.Map;
-import java.util.Random;
-import java.util.Set;
-import java.util.concurrent.atomic.AtomicBoolean;
-import java.util.concurrent.atomic.AtomicInteger;
-import java.util.concurrent.atomic.AtomicLong;
-import java.util.concurrent.atomic.AtomicReference;
-import java.util.logging.Level;
-
-import org.spout.api.Source;
-import org.spout.api.Spout;
-import org.spout.api.datatable.DataMap;
-import org.spout.api.datatable.DatatableMap;
-import org.spout.api.datatable.GenericDatatableMap;
-import org.spout.api.entity.BlockController;
-import org.spout.api.entity.Entity;
-import org.spout.api.entity.PlayerController;
-import org.spout.api.generator.Populator;
-import org.spout.api.generator.WorldGeneratorUtils;
-import org.spout.api.generator.biome.Biome;
-import org.spout.api.generator.biome.BiomeManager;
-import org.spout.api.geo.cuboid.Block;
-import org.spout.api.geo.cuboid.Chunk;
-import org.spout.api.geo.cuboid.ChunkSnapshot;
-import org.spout.api.geo.cuboid.Region;
-import org.spout.api.map.DefaultedMap;
-import org.spout.api.material.BlockMaterial;
-import org.spout.api.material.DynamicBlockMaterial;
-import org.spout.api.material.block.BlockFullState;
-import org.spout.api.math.MathHelper;
-import org.spout.api.math.Vector3;
-import org.spout.api.player.Player;
-import org.spout.api.protocol.NetworkSynchronizer;
-import org.spout.api.scheduler.TickStage;
-import org.spout.api.util.hashing.NibblePairHashed;
-import org.spout.api.util.map.concurrent.AtomicBlockStore;
-import org.spout.engine.SpoutConfiguration;
-import org.spout.engine.entity.SpoutEntity;
-import org.spout.engine.filesystem.WorldFiles;
-import org.spout.engine.util.thread.snapshotable.SnapshotManager;
-import org.spout.engine.util.thread.snapshotable.SnapshotableBoolean;
-import org.spout.engine.util.thread.snapshotable.SnapshotableHashMap;
-import org.spout.engine.util.thread.snapshotable.SnapshotableHashSet;
-
-public class SpoutChunk extends Chunk {
-	/**
-	 * Time in ms between chunk reaper unload checks
-	 */
-	protected static final long UNLOAD_PERIOD = 60000;
-	/**
-	 * Storage for block ids, data and auxiliary data. For blocks with data = 0
-	 * and auxiliary data = null, the block is stored as a short.
-	 */
-	protected AtomicBlockStore<DatatableMap> blockStore;
-	/**
-	 * Indicates that the chunk should be saved if unloaded
-	 */
-	protected final AtomicReference<SaveState> saveState = new AtomicReference<SaveState>(SaveState.NONE);
-	/**
-	 * The parent region that manages this chunk
-	 */
-	protected final SpoutRegion parentRegion;
-	/**
-	 * Holds if the chunk is populated
-	 */
-	private SnapshotableBoolean populated;
-	/**
-	 * Snapshot Manager
-	 */
-	protected final SnapshotManager snapshotManager = new SnapshotManager();
-	/**
-	 * A set of all entities who are observing this chunk
-	 */
-	protected final SnapshotableHashMap<Entity, Integer> observers = new SnapshotableHashMap<Entity, Integer>(snapshotManager);
-	/**
-	 * A set of entities contained in the chunk
-	 */
-	// Hash set should return "dirty" list
-	protected final SnapshotableHashSet<Entity> entities = new SnapshotableHashSet<Entity>(snapshotManager);
-	/**
-	 * Stores a short value of the sky light
-	 * <p/>
-	 * Note: These do not need to be thread-safe as long as only one thread (the region)
-	 * is allowed to modify the values. If setters are provided, this will need to be made safe.
-	 */
-	protected byte[] skyLight;
-	protected byte[] blockLight;
-
-	/**
-	 * The mask that should be applied to the x, y and z coords
-	 */
-	protected final SpoutColumn column;
-	protected final AtomicBoolean columnRegistered = new AtomicBoolean(true);
-	protected final AtomicLong lastUnloadCheck = new AtomicLong();
-	/**
-	 * True if this chunk should be resent due to light calculations
-	 */
-	protected final AtomicBoolean lightDirty = new AtomicBoolean(false);
-	/**
-	 * If -1, there are no changes. If higher, there are changes and the number denotes how many ticks these have been there.<br>
-	 * Every time a change is committed the value is set to 0. The region will increment it as well.
-	 */
-<<<<<<< HEAD
-	protected final AtomicInteger lightingCounter = new AtomicInteger(-1);
-
-=======
-	protected final AtomicBoolean isLightingInit = new AtomicBoolean(false);
->>>>>>> e783bbdd
-	/**
-	 * Data map and Datatable associated with it
-	 */
-	protected final DatatableMap datatableMap;
-	protected final DataMap dataMap;
-
-	/**
-	 * Manages the biomes for this chunk
-	 */
-	private final BiomeManager biomes;
-
-	public SpoutChunk(SpoutWorld world, SpoutRegion region, float x, float y, float z, short[] initial, BiomeManager manager, DataMap map) {
-		this(world, region, x, y, z, false, initial, null, null, null, manager, map.getRawMap());
-	}
-
-	public SpoutChunk(SpoutWorld world, SpoutRegion region, float x, float y, float z, boolean populated, short[] blocks, short[] data, byte[] skyLight, byte[] blockLight, BiomeManager manager, DatatableMap extraData) {
-		super(world, x * Chunk.CHUNK_SIZE, y * Chunk.CHUNK_SIZE, z * Chunk.CHUNK_SIZE);
-		parentRegion = region;
-		blockStore = new AtomicBlockStore<DatatableMap>(Chunk.CHUNK_SIZE_BITS, 10, blocks, data);
-		this.populated = new SnapshotableBoolean(snapshotManager, populated);
-
-		if (skyLight == null) {
-			this.skyLight = new byte[CHUNK_VOLUME / 2];
-		} else {
-			this.skyLight = skyLight;
-		}
-		if (blockLight == null) {
-			this.blockLight = new byte[CHUNK_VOLUME / 2];
-		} else {
-			this.blockLight = blockLight;
-		}
-
-		if (extraData != null) {
-			this.datatableMap = extraData;
-		} else {
-			this.datatableMap = new GenericDatatableMap();;
-		}
-		this.dataMap = new DataMap(this.datatableMap);
-
-		column = world.getColumn(this.getBlockX(), this.getBlockZ(), true);
-		column.registerChunk();
-		columnRegistered.set(true);
-		lastUnloadCheck.set(world.getAge());
-		blockStore.resetDirtyArrays();	// Clear false dirty state on freshly loaded chunk
-		this.biomes = manager;
-	}
-
-	@Override
-	public SpoutWorld getWorld() {
-		return (SpoutWorld) super.getWorld();
-	}
-
-	@Override
-	public boolean setBlockData(int x, int y, int z, short data, Source source) {
-		if (source == null) {
-			throw new NullPointerException("Source can not be null");
-		}
-		x &= BASE_MASK;
-		y &= BASE_MASK;
-		z &= BASE_MASK;
-
-		checkChunkLoaded();
-		BlockMaterial material = this.getBlockMaterial(x, y, z);
-		blockStore.setBlock(x, y, z, material.getId(), data);
-
-		//Data component does not alter height of the world. Change this?
-		//column.notifyBlockChange(x, this.getBlockY() + y, z);
-
-		//Update block lighting
-		this.setBlockLight(x, y, z, material.getLightLevel(data), source);
-
-		return true;
-	}
-
-	@Override
-	public boolean setBlockMaterial(int x, int y, int z, BlockMaterial material, short data, Source source) {
-		if (source == null) {
-			throw new NullPointerException("Source can not be null");
-		}
-		x &= BASE_MASK;
-		y &= BASE_MASK;
-		z &= BASE_MASK;
-
-		checkChunkLoaded();
-		blockStore.setBlock(x, y, z, material.getId(), data);
-
-		int oldheight = column.getSurfaceHeight(x, z);
-		y += this.getBlockY();
-		column.notifyBlockChange(x, y, z);
-		x += this.getBlockX();
-		z += this.getBlockZ();
-		int newheight = column.getSurfaceHeight(x, z);
-
-		if (this.isPopulated()) {
-			SpoutWorld world = this.getWorld();
-
-			//Update block lighting
-			if (!this.setBlockLight(x, y, z, material.getLightLevel(data), source)) {
-				//if the light level is left unchanged, refresh lighting from neighbors
-				world.getLightingManager().blockLight.addRefresh(x, y, z);
-			}
-
-			//Update sky lighting
-			if (newheight > oldheight) {
-				//set sky light of blocks below to 0
-				for (y = oldheight; y < newheight; y++) {
-					world.setBlockSkyLight(x, y + 1, z, (byte) 0, source);
-				}
-			} else if (newheight < oldheight) {
-				//set sky light of blocks above to 15
-				for (y = newheight; y < oldheight; y++) {
-					world.setBlockSkyLight(x, y + 1, z, (byte) 15, source);
-				}
-			} else if (!this.setBlockSkyLight(x, y, z, (byte) 0, source)) {
-				//if the light level is left unchanged, refresh lighting from neighbors
-				world.getLightingManager().skyLight.addRefresh(x, y, z);
-			}
-		}
-		if (material instanceof DynamicBlockMaterial) {
-			parentRegion.resetDynamicBlock(x, y, z);
-		}
-		return true;
-	}
-
-	@Override
-	public BlockMaterial getBlockMaterial(int x, int y, int z) {
-		checkChunkLoaded();
-		BlockFullState state = blockStore.getFullData(x & BASE_MASK, y & BASE_MASK, z & BASE_MASK);
-		BlockMaterial mat = BlockMaterial.get(state.getId());
-		if (mat != null) {
-			return mat.getSubMaterial(state.getData());
-		} else {
-			return BlockMaterial.AIR;
-		}
-	}
-
-	@Override
-	public short getBlockData(int x, int y, int z) {
-		checkChunkLoaded();
-		return (short) blockStore.getData(x & BASE_MASK, y & BASE_MASK, z & BASE_MASK);
-	}
-
-	@Override
-	public boolean setBlockLight(int x, int y, int z, byte light, Source source) {
-		if (source == null) {
-			throw new NullPointerException("Source can not be null");
-		}
-		light &= 0xF;
-		x &= BASE_MASK;
-		y &= BASE_MASK;
-		z &= BASE_MASK;
-
-		checkChunkLoaded();
-		int index = getBlockIndex(x, y, z);
-		byte oldLight;
-		if ((index & 1) == 1) {
-			index >>= 1;
-			oldLight = NibblePairHashed.key1(blockLight[index]);
-			blockLight[index] = NibblePairHashed.setKey1(blockLight[index], light);
-		} else {
-			index >>= 1;
-			oldLight = NibblePairHashed.key2(blockLight[index]);
-			blockLight[index] = NibblePairHashed.setKey2(blockLight[index], light);
-		}
-		if (light > oldLight) {
-			//light increased
-			getWorld().getLightingManager().blockLight.addGreater(x + this.getBlockX(), y + this.getBlockY(), z + this.getBlockZ());
-		} else if (light < oldLight) {
-			//light decreased
-			getWorld().getLightingManager().blockLight.addLesser(x + this.getBlockX(), y + this.getBlockY(), z + this.getBlockZ());
-		} else {
-			return false;
-		}
-		this.notifyLightChange();
-		return true;
-	}
-
-	@Override
-	public byte getBlockLight(int x, int y, int z) {
-		checkChunkLoaded();
-		int index = getBlockIndex(x, y, z);
-		byte light = blockLight[index >> 1];
-		if ((index & 1) == 1) {
-			return NibblePairHashed.key1(light);
-		} else {
-			return NibblePairHashed.key2(light);
-		}
-	}
-
-	@Override
-	public boolean setBlockSkyLight(int x, int y, int z, byte light, Source source) {
-		if (source == null) {
-			throw new NullPointerException("Source can not be null");
-		}
-		light &= 0xF;
-		x &= BASE_MASK;
-		y &= BASE_MASK;
-		z &= BASE_MASK;
-
-		checkChunkLoaded();
-		int index = getBlockIndex(x, y, z);
-		byte oldLight;
-		if ((index & 1) == 1) {
-			index >>= 1;
-			oldLight = NibblePairHashed.key1(skyLight[index]);
-			skyLight[index] = NibblePairHashed.setKey1(skyLight[index], light);
-		} else {
-			index >>= 1;
-			oldLight = NibblePairHashed.key2(skyLight[index]);
-			skyLight[index] = NibblePairHashed.setKey2(skyLight[index], light);
-		}
-
-		if (light > oldLight) {
-			//light increased
-			getWorld().getLightingManager().skyLight.addGreater(x + this.getBlockX(), y + this.getBlockY(), z + this.getBlockZ());
-		} else if (light < oldLight) {
-			//light decreased
-			getWorld().getLightingManager().skyLight.addLesser(x + this.getBlockX(), y + this.getBlockY(), z + this.getBlockZ());
-		} else {
-			return false;
-		}
-		this.notifyLightChange();
-		return true;
-	}
-
-	@Override
-	public byte getBlockSkyLight(int x, int y, int z) {
-		checkChunkLoaded();
-		int index = getBlockIndex(x, y, z);
-		byte light = skyLight[index >> 1];
-		if ((index & 1) == 1) {
-			return NibblePairHashed.key1(light);
-		} else {
-			return NibblePairHashed.key2(light);
-		}
-	}
-
-	private void notifyLightChange() {
-		if (SpoutConfiguration.LIVE_LIGHTING.getBoolean()) {
-			if (this.lightingCounter.getAndSet(0) == -1) {
-				this.parentRegion.reportChunkLightDirty(this.getX(), this.getY(), this.getZ());
-			}
-		}
-	}
-
-	@Override
-	public void updateBlockPhysics(int x, int y, int z, Source source) {
-		checkChunkLoaded();
-		this.getRegion().updateBlockPhysics(x, y, z, source);
-	}
-
-	private int getBlockIndex(int x, int y, int z) {
-		return (y & BASE_MASK) << 8 | (z & BASE_MASK) << 4 | (x & BASE_MASK);
-	}
-
-	@Override
-	public void unload(boolean save) {
-		unloadNoMark(save);
-		markForSaveUnload();
-	}
-
-	public void unloadNoMark(boolean save) {
-		boolean success = false;
-		while (!success) {
-			SaveState state = saveState.get();
-			SaveState nextState;
-			switch (state) {
-				case UNLOAD_SAVE:
-					nextState = SaveState.UNLOAD_SAVE;
-					break;
-				case UNLOAD:
-					nextState = save ? SaveState.UNLOAD_SAVE : SaveState.UNLOAD;
-					break;
-				case SAVE:
-					nextState = SaveState.UNLOAD_SAVE;
-					break;
-				case NONE:
-					nextState = save ? SaveState.UNLOAD_SAVE : SaveState.UNLOAD;
-					break;
-				case UNLOADED:
-					nextState = SaveState.UNLOADED;
-					break;
-				default:
-					throw new IllegalStateException("Unknown save state: " + state);
-			}
-			success = saveState.compareAndSet(state, nextState);
-		}
-	}
-
-	@Override
-	public void save() {
-		checkChunkLoaded();
-		saveNoMark();
-		markForSaveUnload();
-	}
-
-	private void markForSaveUnload() {
-		(parentRegion).markForSaveUnload(this);
-	}
-
-	public void saveNoMark() {
-		boolean success = false;
-		while (!success) {
-			SaveState state = saveState.get();
-			SaveState nextState;
-			switch (state) {
-				case UNLOAD_SAVE:
-					nextState = SaveState.UNLOAD_SAVE;
-					break;
-				case UNLOAD:
-					nextState = SaveState.UNLOAD_SAVE;
-					break;
-				case SAVE:
-					nextState = SaveState.SAVE;
-					break;
-				case NONE:
-					nextState = SaveState.SAVE;
-					break;
-				case UNLOADED:
-					nextState = SaveState.UNLOADED;
-					break;
-				default:
-					throw new IllegalStateException("Unknown save state: " + state);
-			}
-			saveState.compareAndSet(state, nextState);
-		}
-	}
-
-	public SaveState getAndResetSaveState() {
-		boolean success = false;
-		SaveState old = null;
-		while (!success) {
-			old = saveState.get();
-			if (old != SaveState.UNLOADED) {
-				success = saveState.compareAndSet(old, SaveState.NONE);
-			} else {
-				success = saveState.compareAndSet(old, SaveState.UNLOADED);
-			}
-		}
-		return old;
-	}
-
-	/**
-	 * @return true if the chunk can be skipped
-	 * @throws InterruptedException
-	 */
-	public boolean copySnapshotRun() throws InterruptedException {
-		snapshotManager.copyAllSnapshots();
-		return entities.get().size() == 0;	
-	}
-
-	// Saves the chunk data - this occurs directly after a snapshot update
-	public void syncSave() {
-		WorldFiles.saveChunk(this, blockStore.getBlockIdArray(), blockStore.getDataArray(), skyLight, blockLight, datatableMap, this.parentRegion.getChunkOutputStream(this));
-	}
-
-	@Override
-	public ChunkSnapshot getSnapshot() {
-		return getSnapshot(true);
-	}
-
-	@Override
-	public ChunkSnapshot getSnapshot(boolean entities) {
-		checkChunkLoaded();
-		byte[] blockLightCopy = new byte[blockLight.length];
-		System.arraycopy(blockLight, 0, blockLightCopy, 0, blockLight.length);
-		byte[] skyLightCopy = new byte[skyLight.length];
-		System.arraycopy(skyLight, 0, skyLightCopy, 0, skyLight.length);
-		return new SpoutChunkSnapshot(this, blockStore.getBlockIdArray(), blockStore.getDataArray(), blockLightCopy, skyLightCopy, entities);
-	}
-
-	@Override
-	public boolean refreshObserver(Entity entity) {
-		if (!entity.isObserver()) {
-			throw new IllegalArgumentException("Cannot add an entity that isn't marked as an observer!");
-		}
-		checkChunkLoaded();
-		parentRegion.unSkipChunk(this);
-		TickStage.checkStage(TickStage.FINALIZE);
-		int distance = (int) ((SpoutEntity) entity).getChunkLive().getBase().getDistance(getBase());
-		Integer oldDistance = observers.put(entity, distance);
-		if (oldDistance == null) {
-			parentRegion.unloadQueue.remove(this);
-			return true;
-		} else {
-			return false;
-		}
-	}
-
-	@Override
-	public boolean removeObserver(Entity entity) {
-		checkChunkLoaded();
-		parentRegion.unSkipChunk(this);
-		TickStage.checkStage(TickStage.FINALIZE);
-		Integer oldDistance = observers.remove(entity);
-		if (oldDistance != null) {
-			if (observers.isEmptyLive()) {
-				parentRegion.unloadQueue.add(this);
-			}
-			return true;
-		} else {
-			return false;
-		}
-	}
-
-	public Set<Entity> getObserversLive() {
-		return observers.getLive().keySet();
-	}
-
-	public Set<Entity> getObservers() {
-		return observers.get().keySet();
-	}
-
-	public boolean compressIfRequired() {
-		if (blockStore.needsCompression()) {
-			blockStore.compress();
-			return true;
-		} else {
-			return false;
-		}
-	}
-
-	public void setLightDirty(boolean dirty) {
-		lightDirty.set(dirty);
-	}
-
-	public boolean isLightDirty() {
-		return lightDirty.get();
-	}
-
-	public boolean isDirty() {
-		return lightDirty.get() || blockStore.isDirty();
-	}
-
-	public boolean isDirtyOverflow() {
-		return blockStore.isDirtyOverflow();
-	}
-
-	protected Vector3 getDirtyBlock(int i) {
-		return blockStore.getDirtyBlock(i);
-	}
-
-	public void resetDirtyArrays() {
-		blockStore.resetDirtyArrays();
-	}
-
-	@Override
-	public boolean isLoaded() {
-		return saveState.get() != SaveState.UNLOADED;
-	}
-
-	public void setUnloaded() {
-		TickStage.checkStage(TickStage.SNAPSHOT);
-		saveState.set(SaveState.UNLOADED);
-		blockStore = null;
-		deregisterFromColumn();
-	}
-
-	private void checkChunkLoaded() {
-		if (saveState.get() == SaveState.UNLOADED) {
-			throw new ChunkAccessException("Chunk has been unloaded");
-		}
-	}
-
-	@Override
-	public Biome getBiomeType(int x, int y, int z) {
-		return biomes.getBiome(x & BASE_MASK, y & BASE_MASK, z & BASE_MASK);
-	}
-
-	public static enum SaveState {
-
-		UNLOAD_SAVE,
-		UNLOAD,
-		SAVE,
-		NONE,
-		UNLOADED;
-
-		public boolean isSave() {
-			return this == SAVE || this == UNLOAD_SAVE;
-		}
-
-		public boolean isUnload() {
-			return this == UNLOAD_SAVE || this == UNLOAD;
-		}
-	}
-
-	@Override
-	public Region getRegion() {
-		return parentRegion;
-	}
-
-	@Override
-	public void populate() {
-		populate(false);
-	}
-
-	@Override
-	public void populate(boolean force) {
-		if (!this.populated.compareAndSet(false, true) && !force) {
-			return;
-		}
-
-		final Random random = new Random(WorldGeneratorUtils.getSeed(getWorld(), getX(), getY(), getZ(), 42));
-
-		for (Populator populator : getWorld().getGenerator().getPopulators()) {
-			try {
-				populator.populate(this, random);
-			} catch (Exception e) {
-				Spout.getEngine().getLogger().log(Level.SEVERE, "Could not populate Chunk with " + populator.toString());
-				e.printStackTrace();
-			}
-		}
-
-		if (SpoutConfiguration.LIGHTING_ENABLED.getBoolean()) {
-			this.initLighting();
-		}
-		parentRegion.onChunkPopulated(this);
-	}
-
-	@Override
-	public boolean isPopulated() {
-		return populated.get();
-	}
-
-	@Override
-	public void initLighting() {
-		SpoutWorld world = this.getWorld();
-		int x, y, z, minY, maxY;
-		Arrays.fill(this.blockLight, (byte) 0);
-		Arrays.fill(this.skyLight, (byte) 0);
-
-		//Initialize block lighting
-		for (x = 0; x < CHUNK_SIZE; x++) {
-			for (y = 0; y < CHUNK_SIZE; y++) {
-				for (z = 0; z < CHUNK_SIZE; z++) {
-					this.setBlockLight(x, y, z, this.getBlockMaterial(x, y, z).getLightLevel(this.getBlockData(x, y, z)), world);
-				}
-			}
-		}
-
-		//Report the columns that require a sky-light update
-		minY = this.getBlockY();
-		maxY = minY + CHUNK_SIZE;
-		for (x = 0; x < CHUNK_SIZE; x++) {
-			for (z = 0; z < CHUNK_SIZE; z++) {
-				y = this.column.getSurfaceHeight(x, z) + 1;
-				if (y < minY) {
-					y = minY;
-				}
-
-				//fill area above height with light
-				for (; y < maxY; y++) {
-					this.setBlockSkyLight(x, y, z, (byte) 15, world);
-				}
-			}
-		}
-	}
-
-	public boolean addEntity(SpoutEntity entity) {
-		checkChunkLoaded();
-		TickStage.checkStage(TickStage.FINALIZE);
-		parentRegion.unSkipChunk(this);
-		return entities.add(entity);
-	}
-
-	public boolean removeEntity(SpoutEntity entity) {
-		checkChunkLoaded();
-		TickStage.checkStage(TickStage.FINALIZE);
-		parentRegion.unSkipChunk(this);
-		return entities.remove(entity);
-	}
-
-	@Override
-	public Set<Entity> getEntities() {
-		return entities.get();
-	}
-
-	@Override
-	public Set<Entity> getLiveEntities() {
-		return entities.getLive();
-	}
-
-	// Handles network updates for all entities that were
-	// - in the chunk at the last snapshot
-	// - were not in a chunk at the last snapshot and are now in this chunk
-	public void preSnapshot() {
-		Map<Entity, Integer> observerSnapshot = observers.get();
-		Map<Entity, Integer> observerLive = observers.getLive();
-
-		//If we are observed and not populated, queue population
-		if (!isPopulated() && observers.getLive().size() > 0) {
-			parentRegion.queueChunkForPopulation(this);
-		}
-
-		Set<Entity> entitiesSnapshot = entities.get();
-		entities.getLive();
-
-		// Changed means entered/left the chunk
-		List<Entity> changedEntities = entities.getDirtyList();
-		List<Entity> changedObservers = observers.getDirtyList();
-
-		if (entitiesSnapshot.size() > 0) {
-			for (Entity p : changedObservers) {
-				Integer playerDistanceOld = observerSnapshot.get(p);
-				if (playerDistanceOld == null) {
-					playerDistanceOld = Integer.MAX_VALUE;
-				}
-				Integer playerDistanceNew = observerLive.get(p);
-				if (playerDistanceNew == null) {
-					playerDistanceNew = Integer.MAX_VALUE;
-				}
-				//Player Network sync
-				if (p.getController() instanceof PlayerController) {
-					Player player = ((PlayerController) p.getController()).getPlayer();
-
-					NetworkSynchronizer n = player.getNetworkSynchronizer();
-					for (Entity e : entitiesSnapshot) {
-						if (player.getEntity().equals(e)) {
-							continue;
-						}
-						int entityViewDistanceOld = ((SpoutEntity) e).getPrevViewDistance();
-						int entityViewDistanceNew = e.getViewDistance();
-
-						if (playerDistanceOld <= entityViewDistanceOld && playerDistanceNew > entityViewDistanceNew) {
-							n.destroyEntity(e);
-						} else if (playerDistanceNew <= entityViewDistanceNew && playerDistanceOld > entityViewDistanceOld) {
-							n.spawnEntity(e);
-						}
-					}
-				}
-			}
-		}
-
-		for (Entity e : changedEntities) {
-			SpoutChunk oldChunk = (SpoutChunk) e.getChunk();
-			if (((SpoutEntity) e).justSpawned()) {
-				oldChunk = null;
-			}
-			SpoutChunk newChunk = (SpoutChunk) ((SpoutEntity) e).getChunkLive();
-			if (!(oldChunk != null && oldChunk.equals(this)) && !((SpoutEntity) e).justSpawned()) {
-				continue;
-			}
-			for (Entity p : observerLive.keySet()) {
-				if (p == null || p.equals(e)) {
-					continue;
-				}
-				if (p.getController() instanceof PlayerController) {
-					Integer playerDistanceOld;
-					if (oldChunk == null) {
-						playerDistanceOld = Integer.MAX_VALUE;
-					} else {
-						playerDistanceOld = oldChunk.observers.getLive().get(p);
-						if (playerDistanceOld == null) {
-							playerDistanceOld = Integer.MAX_VALUE;
-						}
-					}
-					Integer playerDistanceNew;
-					if (newChunk == null) {
-						playerDistanceNew = Integer.MAX_VALUE;
-					} else {
-						playerDistanceNew = newChunk.observers.getLive().get(p);
-						if (playerDistanceNew == null) {
-							playerDistanceNew = Integer.MAX_VALUE;
-						}
-					}
-					int entityViewDistanceOld = ((SpoutEntity) e).getPrevViewDistance();
-					int entityViewDistanceNew = e.getViewDistance();
-
-					Player player = ((PlayerController) p.getController()).getPlayer();
-					NetworkSynchronizer n = player.getNetworkSynchronizer();
-
-					if (n == null) {
-						continue;
-					}
-					if (playerDistanceOld <= entityViewDistanceOld && playerDistanceNew > entityViewDistanceNew) {
-						n.destroyEntity(e);
-					} else if (playerDistanceNew <= entityViewDistanceNew && playerDistanceOld > entityViewDistanceOld) {
-						n.spawnEntity(e);
-					}
-				}
-			}
-		}
-
-		// Update all entities that are in the chunk
-		// TODO - should have sorting based on view distance
-		for (Map.Entry<Entity, Integer> entry : observerLive.entrySet()) {
-			Entity p = entry.getKey();
-			if (p.getController() instanceof PlayerController) {
-				Player player = ((PlayerController) p.getController()).getPlayer();
-				NetworkSynchronizer n = player.getNetworkSynchronizer();
-				if (n != null) {
-					int playerDistance = entry.getValue();
-					Entity playerEntity = p;
-					for (Entity e : entitiesSnapshot) {
-						if (playerEntity != e) {
-							if (playerDistance <= e.getViewDistance()) {
-								if (((SpoutEntity) e).getPrevController() != e.getController()) {
-									n.destroyEntity(e);
-									n.spawnEntity(e);
-								}
-								n.syncEntity(e);
-							}
-						}
-					}
-					for (Entity e : changedEntities) {
-						if (entitiesSnapshot.contains(e)) {
-							continue;
-						} else if (((SpoutEntity) e).justSpawned()) {
-							if (playerEntity != e) {
-								if (playerDistance <= e.getViewDistance()) {
-									if (((SpoutEntity) e).getPrevController() != e.getController()) {
-										n.destroyEntity(e);
-										n.spawnEntity(e);
-									}
-									n.syncEntity(e);
-								}
-							}
-						}
-					}
-				}
-			}
-		}
-	}
-
-	public void deregisterFromColumn() {
-		deregisterFromColumn(true);
-	}
-
-	public void deregisterFromColumn(boolean save) {
-		if (columnRegistered.compareAndSet(true, false)) {
-			column.deregisterChunk(save);
-		} else {
-			throw new IllegalStateException("Chunk at " + getX() + ", " + getZ() + " deregistered from column more than once");
-		}
-	}
-
-	public boolean isReapable() {
-		return isReapable(getWorld().getAge());
-	}
-
-	public boolean isReapable(long worldAge) {
-		if (lastUnloadCheck.get() + UNLOAD_PERIOD < worldAge) {
-			lastUnloadCheck.set(worldAge);
-			return this.observers.getLive().size() <= 0 && this.observers.get().size() <= 0;
-		} else {
-			return false;
-		}
-	}
-
-	public void notifyColumn() {
-		for (int x = 0; x < Chunk.CHUNK_SIZE; x++) {
-			for (int z = 0; z < Chunk.CHUNK_SIZE; z++) {
-				notifyColumn(x, z);
-			}
-		}
-	}
-
-	private void notifyColumn(int x, int z) {
-		if (columnRegistered.get()) {
-			column.notifyChunkAdded(this, x, z);
-		}
-	}
-
-	@Override
-	public String toString() {
-		return "SpoutChunk{ (" + getX() + ", " + getY() + ", " + getZ() + ") }";
-	}
-
-	public static class ChunkAccessException extends RuntimeException {
-		private static final long serialVersionUID = 1L;
-
-		public ChunkAccessException(String message) {
-			super(message);
-		}
-	}
-
-	@Override
-	public void setBlockController(int x, int y, int z, BlockController controller) {
-		getRegion().setBlockController(x, y, z, controller);
-	}
-
-	@Override
-	public BlockController getBlockController(int x, int y, int z) {
-		return getRegion().getBlockController(x, y, z);
-	}
-
-	@Override
-	public Block getBlock(int x, int y, int z) {
-		return this.getBlock(x, y, z, this.getWorld());
-	}
-
-	@Override
-	public Block getBlock(float x, float y, float z, Source source) {
-		return getBlock(MathHelper.floor(x), MathHelper.floor(y), MathHelper.floor(z), source);
-	}
-
-	@Override
-	public Block getBlock(float x, float y, float z) {
-		return getBlock(MathHelper.floor(x), MathHelper.floor(y), MathHelper.floor(z), this.getWorld());
-	}
-
-	@Override
-	public Block getBlock(Vector3 position) {
-		return getBlock(position, this.getWorld());
-	}
-
-	@Override
-	public Block getBlock(Vector3 position, Source source) {
-		return getBlock(position.getX(), position.getY(), position.getZ(), source);
-	}
-
-	@Override
-	public Block getBlock(int x, int y, int z, Source source) {
-		x = (x & BASE_MASK) + this.getBlockX();
-		y = (y & BASE_MASK) + this.getBlockY();
-		z = (z & BASE_MASK) + this.getBlockZ();
-		return new SpoutBlock(this.getWorld(), x, y, z, this, source);
-	}
-
-	@Override
-	public boolean compareAndSetData(int x, int y, int z, BlockFullState expect, short data) {
-		return this.blockStore.compareAndSetBlock(x & BASE_MASK, y & BASE_MASK, z & BASE_MASK, expect.getId(), expect.getData(), expect.getId(), data);
-	}
-
-	@Override
-	public DefaultedMap<String, Serializable> getDataMap() {
-		return dataMap;
-	}
-
-	public BiomeManager getBiomeManager() {
-		return biomes;
-	}
-}
+/*
+ * This file is part of Spout (http://www.spout.org/).
+ *
+ * Spout is licensed under the SpoutDev License Version 1.
+ *
+ * Spout is free software: you can redistribute it and/or modify
+ * it under the terms of the GNU Lesser General Public License as published by
+ * the Free Software Foundation, either version 3 of the License, or
+ * (at your option) any later version.
+ *
+ * In addition, 180 days after any changes are published, you can use the
+ * software, incorporating those changes, under the terms of the MIT license,
+ * as described in the SpoutDev License Version 1.
+ *
+ * Spout is distributed in the hope that it will be useful,
+ * but WITHOUT ANY WARRANTY; without even the implied warranty of
+ * MERCHANTABILITY or FITNESS FOR A PARTICULAR PURPOSE.  See the
+ * GNU Lesser General Public License for more details.
+ *
+ * You should have received a copy of the GNU Lesser General Public License,
+ * the MIT license and the SpoutDev License Version 1 along with this program.
+ * If not, see <http://www.gnu.org/licenses/> for the GNU Lesser General Public
+ * License and see <http://www.spout.org/SpoutDevLicenseV1.txt> for the full license,
+ * including the MIT license.
+ */
+package org.spout.engine.world;
+
+import java.io.Serializable;
+import java.util.Arrays;
+import java.util.List;
+import java.util.Map;
+import java.util.Random;
+import java.util.Set;
+import java.util.concurrent.atomic.AtomicBoolean;
+import java.util.concurrent.atomic.AtomicInteger;
+import java.util.concurrent.atomic.AtomicLong;
+import java.util.concurrent.atomic.AtomicReference;
+import java.util.logging.Level;
+
+import org.spout.api.Source;
+import org.spout.api.Spout;
+import org.spout.api.datatable.DataMap;
+import org.spout.api.datatable.DatatableMap;
+import org.spout.api.datatable.GenericDatatableMap;
+import org.spout.api.entity.BlockController;
+import org.spout.api.entity.Entity;
+import org.spout.api.entity.PlayerController;
+import org.spout.api.generator.Populator;
+import org.spout.api.generator.WorldGeneratorUtils;
+import org.spout.api.generator.biome.Biome;
+import org.spout.api.generator.biome.BiomeManager;
+import org.spout.api.geo.cuboid.Block;
+import org.spout.api.geo.cuboid.Chunk;
+import org.spout.api.geo.cuboid.ChunkSnapshot;
+import org.spout.api.geo.cuboid.Region;
+import org.spout.api.map.DefaultedMap;
+import org.spout.api.material.BlockMaterial;
+import org.spout.api.material.DynamicBlockMaterial;
+import org.spout.api.material.block.BlockFullState;
+import org.spout.api.math.MathHelper;
+import org.spout.api.math.Vector3;
+import org.spout.api.player.Player;
+import org.spout.api.protocol.NetworkSynchronizer;
+import org.spout.api.scheduler.TickStage;
+import org.spout.api.util.hashing.NibblePairHashed;
+import org.spout.api.util.map.concurrent.AtomicBlockStore;
+import org.spout.engine.SpoutConfiguration;
+import org.spout.engine.entity.SpoutEntity;
+import org.spout.engine.filesystem.WorldFiles;
+import org.spout.engine.util.thread.snapshotable.SnapshotManager;
+import org.spout.engine.util.thread.snapshotable.SnapshotableBoolean;
+import org.spout.engine.util.thread.snapshotable.SnapshotableHashMap;
+import org.spout.engine.util.thread.snapshotable.SnapshotableHashSet;
+
+public class SpoutChunk extends Chunk {
+	/**
+	 * Time in ms between chunk reaper unload checks
+	 */
+	protected static final long UNLOAD_PERIOD = 60000;
+	/**
+	 * Storage for block ids, data and auxiliary data. For blocks with data = 0
+	 * and auxiliary data = null, the block is stored as a short.
+	 */
+	protected AtomicBlockStore<DatatableMap> blockStore;
+	/**
+	 * Indicates that the chunk should be saved if unloaded
+	 */
+	protected final AtomicReference<SaveState> saveState = new AtomicReference<SaveState>(SaveState.NONE);
+	/**
+	 * The parent region that manages this chunk
+	 */
+	protected final SpoutRegion parentRegion;
+	/**
+	 * Holds if the chunk is populated
+	 */
+	private SnapshotableBoolean populated;
+	/**
+	 * Snapshot Manager
+	 */
+	protected final SnapshotManager snapshotManager = new SnapshotManager();
+	/**
+	 * A set of all entities who are observing this chunk
+	 */
+	protected final SnapshotableHashMap<Entity, Integer> observers = new SnapshotableHashMap<Entity, Integer>(snapshotManager);
+	/**
+	 * A set of entities contained in the chunk
+	 */
+	// Hash set should return "dirty" list
+	protected final SnapshotableHashSet<Entity> entities = new SnapshotableHashSet<Entity>(snapshotManager);
+	/**
+	 * Stores a short value of the sky light
+	 * <p/>
+	 * Note: These do not need to be thread-safe as long as only one thread (the region)
+	 * is allowed to modify the values. If setters are provided, this will need to be made safe.
+	 */
+	protected byte[] skyLight;
+	protected byte[] blockLight;
+
+	/**
+	 * The mask that should be applied to the x, y and z coords
+	 */
+	protected final SpoutColumn column;
+	protected final AtomicBoolean columnRegistered = new AtomicBoolean(true);
+	protected final AtomicLong lastUnloadCheck = new AtomicLong();
+	/**
+	 * True if this chunk should be resent due to light calculations
+	 */
+	protected final AtomicBoolean lightDirty = new AtomicBoolean(false);
+	/**
+	 * If -1, there are no changes. If higher, there are changes and the number denotes how many ticks these have been there.<br>
+	 * Every time a change is committed the value is set to 0. The region will increment it as well.
+	 */
+	protected final AtomicInteger lightingCounter = new AtomicInteger(-1);
+
+	/**
+	 * Data map and Datatable associated with it
+	 */
+	protected final DatatableMap datatableMap;
+	protected final DataMap dataMap;
+
+	/**
+	 * Manages the biomes for this chunk
+	 */
+	private final BiomeManager biomes;
+
+	public SpoutChunk(SpoutWorld world, SpoutRegion region, float x, float y, float z, short[] initial, BiomeManager manager, DataMap map) {
+		this(world, region, x, y, z, false, initial, null, null, null, manager, map.getRawMap());
+	}
+
+	public SpoutChunk(SpoutWorld world, SpoutRegion region, float x, float y, float z, boolean populated, short[] blocks, short[] data, byte[] skyLight, byte[] blockLight, BiomeManager manager, DatatableMap extraData) {
+		super(world, x * Chunk.CHUNK_SIZE, y * Chunk.CHUNK_SIZE, z * Chunk.CHUNK_SIZE);
+		parentRegion = region;
+		blockStore = new AtomicBlockStore<DatatableMap>(Chunk.CHUNK_SIZE_BITS, 10, blocks, data);
+		this.populated = new SnapshotableBoolean(snapshotManager, populated);
+
+		if (skyLight == null) {
+			this.skyLight = new byte[CHUNK_VOLUME / 2];
+		} else {
+			this.skyLight = skyLight;
+		}
+		if (blockLight == null) {
+			this.blockLight = new byte[CHUNK_VOLUME / 2];
+		} else {
+			this.blockLight = blockLight;
+		}
+
+		if (extraData != null) {
+			this.datatableMap = extraData;
+		} else {
+			this.datatableMap = new GenericDatatableMap();;
+		}
+		this.dataMap = new DataMap(this.datatableMap);
+
+		column = world.getColumn(this.getBlockX(), this.getBlockZ(), true);
+		column.registerChunk();
+		columnRegistered.set(true);
+		lastUnloadCheck.set(world.getAge());
+		blockStore.resetDirtyArrays();	// Clear false dirty state on freshly loaded chunk
+		this.biomes = manager;
+	}
+
+	@Override
+	public SpoutWorld getWorld() {
+		return (SpoutWorld) super.getWorld();
+	}
+
+	@Override
+	public boolean setBlockData(int x, int y, int z, short data, Source source) {
+		if (source == null) {
+			throw new NullPointerException("Source can not be null");
+		}
+		x &= BASE_MASK;
+		y &= BASE_MASK;
+		z &= BASE_MASK;
+
+		checkChunkLoaded();
+		BlockMaterial material = this.getBlockMaterial(x, y, z);
+		blockStore.setBlock(x, y, z, material.getId(), data);
+
+		//Data component does not alter height of the world. Change this?
+		//column.notifyBlockChange(x, this.getBlockY() + y, z);
+
+		//Update block lighting
+		this.setBlockLight(x, y, z, material.getLightLevel(data), source);
+
+		return true;
+	}
+
+	@Override
+	public boolean setBlockMaterial(int x, int y, int z, BlockMaterial material, short data, Source source) {
+		if (source == null) {
+			throw new NullPointerException("Source can not be null");
+		}
+		x &= BASE_MASK;
+		y &= BASE_MASK;
+		z &= BASE_MASK;
+
+		checkChunkLoaded();
+		blockStore.setBlock(x, y, z, material.getId(), data);
+
+		int oldheight = column.getSurfaceHeight(x, z);
+		y += this.getBlockY();
+		column.notifyBlockChange(x, y, z);
+		x += this.getBlockX();
+		z += this.getBlockZ();
+		int newheight = column.getSurfaceHeight(x, z);
+
+		if (this.isPopulated()) {
+			SpoutWorld world = this.getWorld();
+
+			//Update block lighting
+			if (!this.setBlockLight(x, y, z, material.getLightLevel(data), source)) {
+				//if the light level is left unchanged, refresh lighting from neighbors
+				world.getLightingManager().blockLight.addRefresh(x, y, z);
+			}
+
+			//Update sky lighting
+			if (newheight > oldheight) {
+				//set sky light of blocks below to 0
+				for (y = oldheight; y < newheight; y++) {
+					world.setBlockSkyLight(x, y + 1, z, (byte) 0, source);
+				}
+			} else if (newheight < oldheight) {
+				//set sky light of blocks above to 15
+				for (y = newheight; y < oldheight; y++) {
+					world.setBlockSkyLight(x, y + 1, z, (byte) 15, source);
+				}
+			} else if (!this.setBlockSkyLight(x, y, z, (byte) 0, source)) {
+				//if the light level is left unchanged, refresh lighting from neighbors
+				world.getLightingManager().skyLight.addRefresh(x, y, z);
+			}
+		}
+		if (material instanceof DynamicBlockMaterial) {
+			parentRegion.resetDynamicBlock(x, y, z);
+		}
+		return true;
+	}
+
+	@Override
+	public BlockMaterial getBlockMaterial(int x, int y, int z) {
+		checkChunkLoaded();
+		BlockFullState state = blockStore.getFullData(x & BASE_MASK, y & BASE_MASK, z & BASE_MASK);
+		BlockMaterial mat = BlockMaterial.get(state.getId());
+		if (mat != null) {
+			return mat.getSubMaterial(state.getData());
+		} else {
+			return BlockMaterial.AIR;
+		}
+	}
+
+	@Override
+	public short getBlockData(int x, int y, int z) {
+		checkChunkLoaded();
+		return (short) blockStore.getData(x & BASE_MASK, y & BASE_MASK, z & BASE_MASK);
+	}
+
+	@Override
+	public boolean setBlockLight(int x, int y, int z, byte light, Source source) {
+		if (source == null) {
+			throw new NullPointerException("Source can not be null");
+		}
+		light &= 0xF;
+		x &= BASE_MASK;
+		y &= BASE_MASK;
+		z &= BASE_MASK;
+
+		checkChunkLoaded();
+		int index = getBlockIndex(x, y, z);
+		byte oldLight;
+		if ((index & 1) == 1) {
+			index >>= 1;
+			oldLight = NibblePairHashed.key1(blockLight[index]);
+			blockLight[index] = NibblePairHashed.setKey1(blockLight[index], light);
+		} else {
+			index >>= 1;
+			oldLight = NibblePairHashed.key2(blockLight[index]);
+			blockLight[index] = NibblePairHashed.setKey2(blockLight[index], light);
+		}
+		if (light > oldLight) {
+			//light increased
+			getWorld().getLightingManager().blockLight.addGreater(x + this.getBlockX(), y + this.getBlockY(), z + this.getBlockZ());
+		} else if (light < oldLight) {
+			//light decreased
+			getWorld().getLightingManager().blockLight.addLesser(x + this.getBlockX(), y + this.getBlockY(), z + this.getBlockZ());
+		} else {
+			return false;
+		}
+		this.notifyLightChange();
+		return true;
+	}
+
+	@Override
+	public byte getBlockLight(int x, int y, int z) {
+		checkChunkLoaded();
+		int index = getBlockIndex(x, y, z);
+		byte light = blockLight[index >> 1];
+		if ((index & 1) == 1) {
+			return NibblePairHashed.key1(light);
+		} else {
+			return NibblePairHashed.key2(light);
+		}
+	}
+
+	@Override
+	public boolean setBlockSkyLight(int x, int y, int z, byte light, Source source) {
+		if (source == null) {
+			throw new NullPointerException("Source can not be null");
+		}
+		light &= 0xF;
+		x &= BASE_MASK;
+		y &= BASE_MASK;
+		z &= BASE_MASK;
+
+		checkChunkLoaded();
+		int index = getBlockIndex(x, y, z);
+		byte oldLight;
+		if ((index & 1) == 1) {
+			index >>= 1;
+			oldLight = NibblePairHashed.key1(skyLight[index]);
+			skyLight[index] = NibblePairHashed.setKey1(skyLight[index], light);
+		} else {
+			index >>= 1;
+			oldLight = NibblePairHashed.key2(skyLight[index]);
+			skyLight[index] = NibblePairHashed.setKey2(skyLight[index], light);
+		}
+
+		if (light > oldLight) {
+			//light increased
+			getWorld().getLightingManager().skyLight.addGreater(x + this.getBlockX(), y + this.getBlockY(), z + this.getBlockZ());
+		} else if (light < oldLight) {
+			//light decreased
+			getWorld().getLightingManager().skyLight.addLesser(x + this.getBlockX(), y + this.getBlockY(), z + this.getBlockZ());
+		} else {
+			return false;
+		}
+		this.notifyLightChange();
+		return true;
+	}
+
+	@Override
+	public byte getBlockSkyLight(int x, int y, int z) {
+		checkChunkLoaded();
+		int index = getBlockIndex(x, y, z);
+		byte light = skyLight[index >> 1];
+		if ((index & 1) == 1) {
+			return NibblePairHashed.key1(light);
+		} else {
+			return NibblePairHashed.key2(light);
+		}
+	}
+
+	private void notifyLightChange() {
+		if (SpoutConfiguration.LIVE_LIGHTING.getBoolean()) {
+			if (this.lightingCounter.getAndSet(0) == -1) {
+				this.parentRegion.reportChunkLightDirty(this.getX(), this.getY(), this.getZ());
+			}
+		}
+	}
+
+	@Override
+	public void updateBlockPhysics(int x, int y, int z, Source source) {
+		checkChunkLoaded();
+		this.getRegion().updateBlockPhysics(x, y, z, source);
+	}
+
+	private int getBlockIndex(int x, int y, int z) {
+		return (y & BASE_MASK) << 8 | (z & BASE_MASK) << 4 | (x & BASE_MASK);
+	}
+
+	@Override
+	public void unload(boolean save) {
+		unloadNoMark(save);
+		markForSaveUnload();
+	}
+
+	public void unloadNoMark(boolean save) {
+		boolean success = false;
+		while (!success) {
+			SaveState state = saveState.get();
+			SaveState nextState;
+			switch (state) {
+				case UNLOAD_SAVE:
+					nextState = SaveState.UNLOAD_SAVE;
+					break;
+				case UNLOAD:
+					nextState = save ? SaveState.UNLOAD_SAVE : SaveState.UNLOAD;
+					break;
+				case SAVE:
+					nextState = SaveState.UNLOAD_SAVE;
+					break;
+				case NONE:
+					nextState = save ? SaveState.UNLOAD_SAVE : SaveState.UNLOAD;
+					break;
+				case UNLOADED:
+					nextState = SaveState.UNLOADED;
+					break;
+				default:
+					throw new IllegalStateException("Unknown save state: " + state);
+			}
+			success = saveState.compareAndSet(state, nextState);
+		}
+	}
+
+	@Override
+	public void save() {
+		checkChunkLoaded();
+		saveNoMark();
+		markForSaveUnload();
+	}
+
+	private void markForSaveUnload() {
+		(parentRegion).markForSaveUnload(this);
+	}
+
+	public void saveNoMark() {
+		boolean success = false;
+		while (!success) {
+			SaveState state = saveState.get();
+			SaveState nextState;
+			switch (state) {
+				case UNLOAD_SAVE:
+					nextState = SaveState.UNLOAD_SAVE;
+					break;
+				case UNLOAD:
+					nextState = SaveState.UNLOAD_SAVE;
+					break;
+				case SAVE:
+					nextState = SaveState.SAVE;
+					break;
+				case NONE:
+					nextState = SaveState.SAVE;
+					break;
+				case UNLOADED:
+					nextState = SaveState.UNLOADED;
+					break;
+				default:
+					throw new IllegalStateException("Unknown save state: " + state);
+			}
+			saveState.compareAndSet(state, nextState);
+		}
+	}
+
+	public SaveState getAndResetSaveState() {
+		boolean success = false;
+		SaveState old = null;
+		while (!success) {
+			old = saveState.get();
+			if (old != SaveState.UNLOADED) {
+				success = saveState.compareAndSet(old, SaveState.NONE);
+			} else {
+				success = saveState.compareAndSet(old, SaveState.UNLOADED);
+			}
+		}
+		return old;
+	}
+
+	/**
+	 * @return true if the chunk can be skipped
+	 * @throws InterruptedException
+	 */
+	public boolean copySnapshotRun() throws InterruptedException {
+		snapshotManager.copyAllSnapshots();
+		return entities.get().size() == 0;	
+	}
+
+	// Saves the chunk data - this occurs directly after a snapshot update
+	public void syncSave() {
+		WorldFiles.saveChunk(this, blockStore.getBlockIdArray(), blockStore.getDataArray(), skyLight, blockLight, datatableMap, this.parentRegion.getChunkOutputStream(this));
+	}
+
+	@Override
+	public ChunkSnapshot getSnapshot() {
+		return getSnapshot(true);
+	}
+
+	@Override
+	public ChunkSnapshot getSnapshot(boolean entities) {
+		checkChunkLoaded();
+		byte[] blockLightCopy = new byte[blockLight.length];
+		System.arraycopy(blockLight, 0, blockLightCopy, 0, blockLight.length);
+		byte[] skyLightCopy = new byte[skyLight.length];
+		System.arraycopy(skyLight, 0, skyLightCopy, 0, skyLight.length);
+		return new SpoutChunkSnapshot(this, blockStore.getBlockIdArray(), blockStore.getDataArray(), blockLightCopy, skyLightCopy, entities);
+	}
+
+	@Override
+	public boolean refreshObserver(Entity entity) {
+		if (!entity.isObserver()) {
+			throw new IllegalArgumentException("Cannot add an entity that isn't marked as an observer!");
+		}
+		checkChunkLoaded();
+		parentRegion.unSkipChunk(this);
+		TickStage.checkStage(TickStage.FINALIZE);
+		int distance = (int) ((SpoutEntity) entity).getChunkLive().getBase().getDistance(getBase());
+		Integer oldDistance = observers.put(entity, distance);
+		if (oldDistance == null) {
+			parentRegion.unloadQueue.remove(this);
+			return true;
+		} else {
+			return false;
+		}
+	}
+
+	@Override
+	public boolean removeObserver(Entity entity) {
+		checkChunkLoaded();
+		parentRegion.unSkipChunk(this);
+		TickStage.checkStage(TickStage.FINALIZE);
+		Integer oldDistance = observers.remove(entity);
+		if (oldDistance != null) {
+			if (observers.isEmptyLive()) {
+				parentRegion.unloadQueue.add(this);
+			}
+			return true;
+		} else {
+			return false;
+		}
+	}
+
+	public Set<Entity> getObserversLive() {
+		return observers.getLive().keySet();
+	}
+
+	public Set<Entity> getObservers() {
+		return observers.get().keySet();
+	}
+
+	public boolean compressIfRequired() {
+		if (blockStore.needsCompression()) {
+			blockStore.compress();
+			return true;
+		} else {
+			return false;
+		}
+	}
+
+	public void setLightDirty(boolean dirty) {
+		lightDirty.set(dirty);
+	}
+
+	public boolean isLightDirty() {
+		return lightDirty.get();
+	}
+
+	public boolean isDirty() {
+		return lightDirty.get() || blockStore.isDirty();
+	}
+
+	public boolean isDirtyOverflow() {
+		return blockStore.isDirtyOverflow();
+	}
+
+	protected Vector3 getDirtyBlock(int i) {
+		return blockStore.getDirtyBlock(i);
+	}
+
+	public void resetDirtyArrays() {
+		blockStore.resetDirtyArrays();
+	}
+
+	@Override
+	public boolean isLoaded() {
+		return saveState.get() != SaveState.UNLOADED;
+	}
+
+	public void setUnloaded() {
+		TickStage.checkStage(TickStage.SNAPSHOT);
+		saveState.set(SaveState.UNLOADED);
+		blockStore = null;
+		deregisterFromColumn();
+	}
+
+	private void checkChunkLoaded() {
+		if (saveState.get() == SaveState.UNLOADED) {
+			throw new ChunkAccessException("Chunk has been unloaded");
+		}
+	}
+
+	@Override
+	public Biome getBiomeType(int x, int y, int z) {
+		return biomes.getBiome(x & BASE_MASK, y & BASE_MASK, z & BASE_MASK);
+	}
+
+	public static enum SaveState {
+
+		UNLOAD_SAVE,
+		UNLOAD,
+		SAVE,
+		NONE,
+		UNLOADED;
+
+		public boolean isSave() {
+			return this == SAVE || this == UNLOAD_SAVE;
+		}
+
+		public boolean isUnload() {
+			return this == UNLOAD_SAVE || this == UNLOAD;
+		}
+	}
+
+	@Override
+	public Region getRegion() {
+		return parentRegion;
+	}
+
+	@Override
+	public void populate() {
+		populate(false);
+	}
+
+	@Override
+	public void populate(boolean force) {
+		if (!this.populated.compareAndSet(false, true) && !force) {
+			return;
+		}
+
+		final Random random = new Random(WorldGeneratorUtils.getSeed(getWorld(), getX(), getY(), getZ(), 42));
+
+		for (Populator populator : getWorld().getGenerator().getPopulators()) {
+			try {
+				populator.populate(this, random);
+			} catch (Exception e) {
+				Spout.getEngine().getLogger().log(Level.SEVERE, "Could not populate Chunk with " + populator.toString());
+				e.printStackTrace();
+			}
+		}
+
+		if (SpoutConfiguration.LIGHTING_ENABLED.getBoolean()) {
+			this.initLighting();
+		}
+		parentRegion.onChunkPopulated(this);
+	}
+
+	@Override
+	public boolean isPopulated() {
+		return populated.get();
+	}
+
+	@Override
+	public void initLighting() {
+		SpoutWorld world = this.getWorld();
+		int x, y, z, minY, maxY;
+		Arrays.fill(this.blockLight, (byte) 0);
+		Arrays.fill(this.skyLight, (byte) 0);
+
+		//Initialize block lighting
+		for (x = 0; x < CHUNK_SIZE; x++) {
+			for (y = 0; y < CHUNK_SIZE; y++) {
+				for (z = 0; z < CHUNK_SIZE; z++) {
+					this.setBlockLight(x, y, z, this.getBlockMaterial(x, y, z).getLightLevel(this.getBlockData(x, y, z)), world);
+				}
+			}
+		}
+
+		//Report the columns that require a sky-light update
+		minY = this.getBlockY();
+		maxY = minY + CHUNK_SIZE;
+		for (x = 0; x < CHUNK_SIZE; x++) {
+			for (z = 0; z < CHUNK_SIZE; z++) {
+				y = this.column.getSurfaceHeight(x, z) + 1;
+				if (y < minY) {
+					y = minY;
+				}
+
+				//fill area above height with light
+				for (; y < maxY; y++) {
+					this.setBlockSkyLight(x, y, z, (byte) 15, world);
+				}
+			}
+		}
+	}
+
+	public boolean addEntity(SpoutEntity entity) {
+		checkChunkLoaded();
+		TickStage.checkStage(TickStage.FINALIZE);
+		parentRegion.unSkipChunk(this);
+		return entities.add(entity);
+	}
+
+	public boolean removeEntity(SpoutEntity entity) {
+		checkChunkLoaded();
+		TickStage.checkStage(TickStage.FINALIZE);
+		parentRegion.unSkipChunk(this);
+		return entities.remove(entity);
+	}
+
+	@Override
+	public Set<Entity> getEntities() {
+		return entities.get();
+	}
+
+	@Override
+	public Set<Entity> getLiveEntities() {
+		return entities.getLive();
+	}
+
+	// Handles network updates for all entities that were
+	// - in the chunk at the last snapshot
+	// - were not in a chunk at the last snapshot and are now in this chunk
+	public void preSnapshot() {
+		Map<Entity, Integer> observerSnapshot = observers.get();
+		Map<Entity, Integer> observerLive = observers.getLive();
+
+		//If we are observed and not populated, queue population
+		if (!isPopulated() && observers.getLive().size() > 0) {
+			parentRegion.queueChunkForPopulation(this);
+		}
+
+		Set<Entity> entitiesSnapshot = entities.get();
+		entities.getLive();
+
+		// Changed means entered/left the chunk
+		List<Entity> changedEntities = entities.getDirtyList();
+		List<Entity> changedObservers = observers.getDirtyList();
+
+		if (entitiesSnapshot.size() > 0) {
+			for (Entity p : changedObservers) {
+				Integer playerDistanceOld = observerSnapshot.get(p);
+				if (playerDistanceOld == null) {
+					playerDistanceOld = Integer.MAX_VALUE;
+				}
+				Integer playerDistanceNew = observerLive.get(p);
+				if (playerDistanceNew == null) {
+					playerDistanceNew = Integer.MAX_VALUE;
+				}
+				//Player Network sync
+				if (p.getController() instanceof PlayerController) {
+					Player player = ((PlayerController) p.getController()).getPlayer();
+
+					NetworkSynchronizer n = player.getNetworkSynchronizer();
+					for (Entity e : entitiesSnapshot) {
+						if (player.getEntity().equals(e)) {
+							continue;
+						}
+						int entityViewDistanceOld = ((SpoutEntity) e).getPrevViewDistance();
+						int entityViewDistanceNew = e.getViewDistance();
+
+						if (playerDistanceOld <= entityViewDistanceOld && playerDistanceNew > entityViewDistanceNew) {
+							n.destroyEntity(e);
+						} else if (playerDistanceNew <= entityViewDistanceNew && playerDistanceOld > entityViewDistanceOld) {
+							n.spawnEntity(e);
+						}
+					}
+				}
+			}
+		}
+
+		for (Entity e : changedEntities) {
+			SpoutChunk oldChunk = (SpoutChunk) e.getChunk();
+			if (((SpoutEntity) e).justSpawned()) {
+				oldChunk = null;
+			}
+			SpoutChunk newChunk = (SpoutChunk) ((SpoutEntity) e).getChunkLive();
+			if (!(oldChunk != null && oldChunk.equals(this)) && !((SpoutEntity) e).justSpawned()) {
+				continue;
+			}
+			for (Entity p : observerLive.keySet()) {
+				if (p == null || p.equals(e)) {
+					continue;
+				}
+				if (p.getController() instanceof PlayerController) {
+					Integer playerDistanceOld;
+					if (oldChunk == null) {
+						playerDistanceOld = Integer.MAX_VALUE;
+					} else {
+						playerDistanceOld = oldChunk.observers.getLive().get(p);
+						if (playerDistanceOld == null) {
+							playerDistanceOld = Integer.MAX_VALUE;
+						}
+					}
+					Integer playerDistanceNew;
+					if (newChunk == null) {
+						playerDistanceNew = Integer.MAX_VALUE;
+					} else {
+						playerDistanceNew = newChunk.observers.getLive().get(p);
+						if (playerDistanceNew == null) {
+							playerDistanceNew = Integer.MAX_VALUE;
+						}
+					}
+					int entityViewDistanceOld = ((SpoutEntity) e).getPrevViewDistance();
+					int entityViewDistanceNew = e.getViewDistance();
+
+					Player player = ((PlayerController) p.getController()).getPlayer();
+					NetworkSynchronizer n = player.getNetworkSynchronizer();
+
+					if (n == null) {
+						continue;
+					}
+					if (playerDistanceOld <= entityViewDistanceOld && playerDistanceNew > entityViewDistanceNew) {
+						n.destroyEntity(e);
+					} else if (playerDistanceNew <= entityViewDistanceNew && playerDistanceOld > entityViewDistanceOld) {
+						n.spawnEntity(e);
+					}
+				}
+			}
+		}
+
+		// Update all entities that are in the chunk
+		// TODO - should have sorting based on view distance
+		for (Map.Entry<Entity, Integer> entry : observerLive.entrySet()) {
+			Entity p = entry.getKey();
+			if (p.getController() instanceof PlayerController) {
+				Player player = ((PlayerController) p.getController()).getPlayer();
+				NetworkSynchronizer n = player.getNetworkSynchronizer();
+				if (n != null) {
+					int playerDistance = entry.getValue();
+					Entity playerEntity = p;
+					for (Entity e : entitiesSnapshot) {
+						if (playerEntity != e) {
+							if (playerDistance <= e.getViewDistance()) {
+								if (((SpoutEntity) e).getPrevController() != e.getController()) {
+									n.destroyEntity(e);
+									n.spawnEntity(e);
+								}
+								n.syncEntity(e);
+							}
+						}
+					}
+					for (Entity e : changedEntities) {
+						if (entitiesSnapshot.contains(e)) {
+							continue;
+						} else if (((SpoutEntity) e).justSpawned()) {
+							if (playerEntity != e) {
+								if (playerDistance <= e.getViewDistance()) {
+									if (((SpoutEntity) e).getPrevController() != e.getController()) {
+										n.destroyEntity(e);
+										n.spawnEntity(e);
+									}
+									n.syncEntity(e);
+								}
+							}
+						}
+					}
+				}
+			}
+		}
+	}
+
+	public void deregisterFromColumn() {
+		deregisterFromColumn(true);
+	}
+
+	public void deregisterFromColumn(boolean save) {
+		if (columnRegistered.compareAndSet(true, false)) {
+			column.deregisterChunk(save);
+		} else {
+			throw new IllegalStateException("Chunk at " + getX() + ", " + getZ() + " deregistered from column more than once");
+		}
+	}
+
+	public boolean isReapable() {
+		return isReapable(getWorld().getAge());
+	}
+
+	public boolean isReapable(long worldAge) {
+		if (lastUnloadCheck.get() + UNLOAD_PERIOD < worldAge) {
+			lastUnloadCheck.set(worldAge);
+			return this.observers.getLive().size() <= 0 && this.observers.get().size() <= 0;
+		} else {
+			return false;
+		}
+	}
+
+	public void notifyColumn() {
+		for (int x = 0; x < Chunk.CHUNK_SIZE; x++) {
+			for (int z = 0; z < Chunk.CHUNK_SIZE; z++) {
+				notifyColumn(x, z);
+			}
+		}
+	}
+
+	private void notifyColumn(int x, int z) {
+		if (columnRegistered.get()) {
+			column.notifyChunkAdded(this, x, z);
+		}
+	}
+
+	@Override
+	public String toString() {
+		return "SpoutChunk{ (" + getX() + ", " + getY() + ", " + getZ() + ") }";
+	}
+
+	public static class ChunkAccessException extends RuntimeException {
+		private static final long serialVersionUID = 1L;
+
+		public ChunkAccessException(String message) {
+			super(message);
+		}
+	}
+
+	@Override
+	public void setBlockController(int x, int y, int z, BlockController controller) {
+		getRegion().setBlockController(x, y, z, controller);
+	}
+
+	@Override
+	public BlockController getBlockController(int x, int y, int z) {
+		return getRegion().getBlockController(x, y, z);
+	}
+
+	@Override
+	public Block getBlock(int x, int y, int z) {
+		return this.getBlock(x, y, z, this.getWorld());
+	}
+
+	@Override
+	public Block getBlock(float x, float y, float z, Source source) {
+		return getBlock(MathHelper.floor(x), MathHelper.floor(y), MathHelper.floor(z), source);
+	}
+
+	@Override
+	public Block getBlock(float x, float y, float z) {
+		return getBlock(MathHelper.floor(x), MathHelper.floor(y), MathHelper.floor(z), this.getWorld());
+	}
+
+	@Override
+	public Block getBlock(Vector3 position) {
+		return getBlock(position, this.getWorld());
+	}
+
+	@Override
+	public Block getBlock(Vector3 position, Source source) {
+		return getBlock(position.getX(), position.getY(), position.getZ(), source);
+	}
+
+	@Override
+	public Block getBlock(int x, int y, int z, Source source) {
+		x = (x & BASE_MASK) + this.getBlockX();
+		y = (y & BASE_MASK) + this.getBlockY();
+		z = (z & BASE_MASK) + this.getBlockZ();
+		return new SpoutBlock(this.getWorld(), x, y, z, this, source);
+	}
+
+	@Override
+	public boolean compareAndSetData(int x, int y, int z, BlockFullState expect, short data) {
+		return this.blockStore.compareAndSetBlock(x & BASE_MASK, y & BASE_MASK, z & BASE_MASK, expect.getId(), expect.getData(), expect.getId(), data);
+	}
+
+	@Override
+	public DefaultedMap<String, Serializable> getDataMap() {
+		return dataMap;
+	}
+
+	public BiomeManager getBiomeManager() {
+		return biomes;
+	}
+}