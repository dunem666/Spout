/*
 * This file is part of Spout.
 *
 * Copyright (c) 2011-2012, SpoutDev <http://www.spout.org/>
 * Spout is licensed under the SpoutDev License Version 1.
 *
 * Spout is free software: you can redistribute it and/or modify
 * it under the terms of the GNU Lesser General Public License as published by
 * the Free Software Foundation, either version 3 of the License, or
 * (at your option) any later version.
 *
 * In addition, 180 days after any changes are published, you can use the
 * software, incorporating those changes, under the terms of the MIT license,
 * as described in the SpoutDev License Version 1.
 *
 * Spout is distributed in the hope that it will be useful,
 * but WITHOUT ANY WARRANTY; without even the implied warranty of
 * MERCHANTABILITY or FITNESS FOR A PARTICULAR PURPOSE.  See the
 * GNU Lesser General Public License for more details.
 *
 * You should have received a copy of the GNU Lesser General Public License,
 * the MIT license and the SpoutDev License Version 1 along with this program.
 * If not, see <http://www.gnu.org/licenses/> for the GNU Lesser General Public
 * License and see <http://www.spout.org/SpoutDevLicenseV1.txt> for the full license,
 * including the MIT license.
 */
package org.spout.engine.entity;

import javax.vecmath.Quat4f;
import javax.vecmath.Vector3f;
import java.util.ArrayList;
import java.util.HashSet;
import java.util.Set;
import java.util.UUID;
import java.util.concurrent.atomic.AtomicBoolean;
import java.util.concurrent.atomic.AtomicInteger;
import java.util.concurrent.atomic.AtomicReference;

import com.bulletphysics.collision.dispatch.CollisionObject;
import com.bulletphysics.collision.dispatch.GhostObject;
import com.bulletphysics.collision.shapes.BoxShape;
import com.bulletphysics.dynamics.RigidBody;
import com.bulletphysics.linearmath.MotionState;

import org.spout.api.Source;
import org.spout.api.Spout;
import org.spout.api.collision.CollisionModel;
import org.spout.api.entity.Entity;
import org.spout.api.entity.EntityComponent;
import org.spout.api.entity.component.Controller;
import org.spout.api.entity.component.controller.PlayerController;
import org.spout.api.entity.component.controller.basic.PointObserver;
import org.spout.api.event.entity.EntityControllerChangeEvent;
import org.spout.api.geo.LoadOption;
import org.spout.api.geo.World;
import org.spout.api.geo.cuboid.Chunk;
import org.spout.api.geo.cuboid.Region;
import org.spout.api.geo.discrete.Point;
import org.spout.api.geo.discrete.Transform;
import org.spout.api.math.IntVector3;
import org.spout.api.math.MathHelper;
import org.spout.api.math.Matrix;
import org.spout.api.math.Quaternion;
import org.spout.api.math.Vector3;
import org.spout.api.model.Model;
import org.spout.api.player.Player;
import org.spout.api.tickable.Tickable;
import org.spout.api.util.OutwardIterator;
import org.spout.api.util.Profiler;
import org.spout.engine.SpoutConfiguration;
import org.spout.engine.SpoutEngine;
import org.spout.engine.world.SpoutChunk;
import org.spout.engine.world.SpoutRegion;

public class SpoutEntity extends Tickable implements Entity {
	public static final int NOTSPAWNEDID = -1;
	private static final BoxShape DEFAULT_BODY = new BoxShape(new Vector3f(1f, 1f, 1f));
	//Thread-safe
	private final AtomicReference<EntityManager> entityManagerLive;
	private final AtomicReference<Controller> controllerLive;
	private final AtomicReference<Chunk> chunkLive;
	private final ArrayList<AtomicReference<EntityComponent>> components = new ArrayList<AtomicReference<EntityComponent>>();
	private final AtomicBoolean observerLive = new AtomicBoolean(false);
	private final AtomicInteger id = new AtomicInteger();
	private final AtomicInteger viewDistanceLive = new AtomicInteger();
	private final Transform transform = new Transform();
	private final Set<SpoutChunk> observingChunks = new HashSet<SpoutChunk>();
	private final UUID uid;
	private boolean justSpawned = true;
	private boolean observer = false;
	private boolean attached = false;
	private int viewDistance;
	private Chunk chunk;
	private Controller controller;
	private EntityManager entityManager;
	private Model model;
	private Thread owningThread;
	private Transform lastTransform = transform;
	private CollisionObject body;

	public SpoutEntity(SpoutEngine engine, Transform transform, Controller controller, int viewDistance, UUID uid, boolean load) {
		id.set(NOTSPAWNEDID);
		this.transform.set(transform);

		if (uid != null) {
			this.uid = uid;
		} else {
			this.uid = UUID.randomUUID();
		}

		chunkLive = new AtomicReference<Chunk>();
		entityManagerLive = new AtomicReference<EntityManager>();
		controllerLive = new AtomicReference<Controller>();

		if (transform != null && load) {
			setupInitialChunk(transform);
		}

		int maxViewDistance = SpoutConfiguration.VIEW_DISTANCE.getInt() * Chunk.BLOCKS.SIZE;

		if (viewDistance < 0) {
			viewDistance = maxViewDistance;
		} else if (viewDistance > maxViewDistance) {
			viewDistance = maxViewDistance;
		}

		viewDistanceLive.set(viewDistance);

		controllerLive.set(controller);
		if (controller != null) {
			controller.attachToEntity(this);
			if (controller instanceof PlayerController) {
				setObserver(true);
				//this.body = new GhostObject();
				return;
			}
			//Point observer has no collision
			if (!(controller instanceof PointObserver)) {
				this.body = new RigidBody(1F, new EntityMotionState(this), DEFAULT_BODY);
			}
		}
	}

	public SpoutEntity(SpoutEngine engine, Transform transform, Controller controller, int viewDistance) {
		this(engine, transform, controller, viewDistance, null, true);
	}

	public SpoutEntity(SpoutEngine engine, Transform transform, Controller controller) {
		this(engine, transform, controller, -1);
	}

	public SpoutEntity(SpoutEngine engine, Point point, Controller controller) {
		this(engine, new Transform(point, Quaternion.IDENTITY, Vector3.ONE), controller);
	}

	/**
	 * Prevents stack overflow when creating an entity during chunk loading due to circle of calls
	 */
	public void setupInitialChunk(Transform transform) {
		chunkLive.set(transform.getPosition().getWorld().getChunkFromBlock(transform.getPosition()));
		entityManagerLive.set(((SpoutRegion) chunkLive.get().getRegion()).getEntityManager());
	}

	@Override
	public void onTick(float dt) {
		Profiler.start("tick entity session");
		Controller cont = controllerLive.get();

		//Tick the controller
		Profiler.startAndStop("tick entity controller");
		if (cont != null) {
			//Sanity check
			if (cont.getParent() != this) {
				if (Spout.debugMode()) {
					throw new IllegalStateException("Controller parent does not match entity");
				}

				cont.attachToEntity(this);
			}
			//If this is the first tick, we need to attach the controller
			//Controller is attached here instead of inside of the constructor
			//because the constructor can not access getChunk if the entity is being deserialized
			if (!attached) {
				cont.onAttached();
				attached = true;
			}
			if (!isDead() && getPosition() != null && getWorld() != null) {
				cont.tick(dt);
			}
		}

		/**
		 * Copy over live chunk and entity manager values if this entity is valid. Transform copying is handled in
		 * resolve (Tick Stage 2Pre).
		 */
		Profiler.startAndStop("tick entity chunk");
		if (!isDead() && getPosition() != null && getWorld() != null) {
			//Note: if the chunk is null, this effectively kills the entity (since dead: {chunkLive.get() == null})
			chunkLive.set(getWorld().getChunkFromBlock(transform.getPosition(), LoadOption.NO_LOAD));
			entityManagerLive.set(((SpoutRegion)getRegion()).getEntityManager());
		}
		Profiler.stop();
	}

	@Override
	public Transform getTransform() {
		return transform.copy();
	}

	@Override
	public Transform getLastTransform() {
		return lastTransform.copy();
	}

	public void setLastTransform() {
		lastTransform = transform.copy();
	}

	@Override
	public void setTransform(Transform transform) {
		if (activeThreadIsValid("set transform")) {
			this.transform.set(transform);
		}
	}

	@Override
	public void translate(float x, float y, float z) {
		translate(new Vector3(x, y, z));
	}

	@Override
	public void translate(Vector3 amount) {
		setPosition(getPosition().add(amount));
	}

	@Override
	public void rotate(float ang, float x, float y, float z) {
		setRotation(getRotation().rotate(ang, x, y, z));
	}

	@Override
	public void rotate(Quaternion rot) {
		setRotation(getRotation().multiply(rot));
	}

	@Override
	public void scale(float x, float y, float z) {
		scale(new Vector3(x, y, z));
	}

	@Override
	public void scale(Vector3 amount) {
		setScale(getScale().multiply(amount));
	}

	@Override
	public Point getPosition() {
		return transform.getPosition();
	}

	@Override
	public Quaternion getRotation() {
		return transform.getRotation();
	}

	@Override
	public Vector3 getScale() {
		return transform.getScale();
	}

	@Override
	public void setPosition(Point position) {
		if (activeThreadIsValid("set position")) {
			transform.setPosition(position);
		}
	}

	@Override
	public void setRotation(Quaternion rotation) {
		if (activeThreadIsValid("set rotation")) {
			transform.setRotation(rotation);
		}
	}

	@Override
	public void setScale(Vector3 scale) {
		if (activeThreadIsValid("set scale")) {
			transform.setScale(scale);
		}
	}

	@Override
	public void roll(float ang) {
		setRoll(getRoll() + ang);
	}

	@Override
	public void pitch(float ang) {
		setPitch(getPitch() + ang);
	}

	@Override
	public void yaw(float ang) {
		setYaw(getYaw() + ang);
	}

	@Override
	public float getPitch() {
		return transform.getRotation().getPitch();
	}

	@Override
	public float getYaw() {
		return transform.getRotation().getYaw();
	}

	@Override
	public float getRoll() {
		return transform.getRotation().getRoll();
	}

	@Override
	public void setPitch(float pitch) {
		setAxisAngles(pitch, getYaw(), getRoll(), "set pitch");
	}

	@Override
	public void setRoll(float roll) {
		setAxisAngles(getPitch(), getYaw(), roll, "set roll");
	}

	@Override
	public void setYaw(float yaw) {
		setAxisAngles(getPitch(), yaw, getRoll(), "set yaw");
	}

	private void setAxisAngles(float pitch, float yaw, float roll, String errorMessage) {
		if (activeThreadIsValid(errorMessage)) {
			setRotation(MathHelper.rotation(pitch, yaw, roll));
		}
	}

	private boolean activeThreadIsValid(String attemptedAction) {
		Thread current = Thread.currentThread();
		boolean invalidAccess = !(this.owningThread == current || Spout.getEngine().getMainThread() == current);

		if (invalidAccess && Spout.getEngine().debugMode()) {
			if (attemptedAction == null) {
				attemptedAction = "Unknown Action";
			}

			throw new IllegalAccessError("Tried to " + attemptedAction + " from another thread {current: " + Thread.currentThread() + " owner: " + owningThread.getName() + "}!");
		}
		return !invalidAccess;
	}

	@Override
	public int getId() {
		return id.get();
	}

	public void setId(int id) {
		this.id.set(id);
	}

	@Override
	public Controller getController() {
		return controllerLive.get();
	}

	public Controller getPrevController() {
		return controller;
	}

	@Override
	public void setController(Controller controller, Source source) {
		EntityControllerChangeEvent event = Spout.getEventManager().callEvent(new EntityControllerChangeEvent(this, source, controller));
		Controller newController = event.getNewController();
		controllerLive.set(controller);
		if (newController != null) {
			controller.attachToEntity(this);
			if (controller instanceof PlayerController) {
				setObserver(true);
			}
			controller.onAttached();
		}
	}

	@Override
	public void setController(Controller controller) {
		setController(controller, null);
	}

	@Override
	public boolean kill() {
		chunkLive.set(null);
		return true;
	}

	@Override
	public boolean isDead() {
		return id.get() != NOTSPAWNEDID && (chunkLive.get() == null || entityManagerLive.get() == null);
	}

	// TODO - needs to be made thread safe
	@Override
	public void setModel(Model model) {
		this.model = model;
	}

	// TODO - needs to be made thread safe
	@Override
	public Model getModel() {
		return model;
	}

	@Override
	public boolean isSpawned() {
		return id.get() != NOTSPAWNEDID;
	}

	@Override
	public void finalizeRun() {
		//Moving from one region to another
		if (entityManager != null) {
			if (entityManager != entityManagerLive.get()) {
				//Deallocate entity
				if (entityManager.getRegion() != null) {
					//entityManager.getRegion().removeCollisionObject(body);
					entityManager.getRegion().removeEntity(this);
				} else {
					entityManager.deallocate(this);
				}
			}
		}
		if (entityManagerLive.get() != null) {
			if (entityManager != entityManagerLive.get()) {
				//Allocate entity
				entityManagerLive.get().getRegion().addCollisionObject(body);
				entityManagerLive.get().allocate(this);
			}
		}

		//Could be 1 of 3 scenarios:
		//    1.) Entity is dead (ControllerLive == null)
		//    2.) Entity is swapping controllers (ControllerLive != Controller, niether is null)
		//    3.) Entity has just spawned and has never executed copy snapshot, Controller == null, ControllerLive != null
		if (controller != controllerLive.get()) {
			//1.) Entity is dead
			if (controller != null && controllerLive.get() == null) {
				//Sanity check
				if (!isDead()) throw new IllegalStateException("ControllerLive is null, but entity is not dead!");

				//Kill old controller
				controller.onDeath();
				if (controller instanceof PlayerController) {
					Player p = ((PlayerController) controller).getPlayer();
					if (p != null && p.isOnline()) {
						p.getNetworkSynchronizer().onDeath();
					}
				}
			}
			//2.) Entity is changing controllers
			else if (controller != null && controllerLive.get() != null) {
				//Kill old controller
				controller.onDeath();
				if (controller instanceof PlayerController) {
					Player p = ((PlayerController) controller).getPlayer();
					if (p != null && p.isOnline()) {
						p.getNetworkSynchronizer().onDeath();
					}
				}

				//Allocate new controller
				if (entityManagerLive.get() != null) {
					entityManagerLive.get().allocate(this);
				}
			}
			//3.) Entity was just spawned, has not copied snapshots yet
			else if (controller == null && controllerLive.get() != null) {
				//Sanity check
				if (!this.justSpawned()) throw new IllegalStateException("Controller is null, ControllerLive is not-null, and the entity did not just spawn.");
			}
		}

		if (chunkLive.get() != chunk) {
			if (observer) {
				if (!isDead()) {
					updateObserver();
				} else {
					removeObserver();
				}
			}
			if (chunkLive.get() != null) {
				((SpoutChunk) chunkLive.get()).addEntity(this);

			}
			if (chunk != null && chunk.isLoaded()) {
				((SpoutChunk) chunk).removeEntity(this);
			}
			if (chunkLive.get() == null) {
				if (chunk != null && chunk.isLoaded()) {
					((SpoutChunk) chunk).removeEntity(this);
				}
				if (entityManagerLive.get() != null) {
					entityManagerLive.get().deallocate(this);
				}
			}
		}

		if (observerLive.get() != observer) {
			observer = !observer;
			if (observer) {
				updateObserver();
			} else {
				removeObserver();
			}
		}
	}

	private void removeObserver() {
		//Player view distance is handled in the network synchronizer
		if (controllerLive.get() instanceof PlayerController) {
			Player p = ((PlayerController)controllerLive.get()).getPlayer();
			p.getNetworkSynchronizer().onDeath();
			return;
		}
		for (SpoutChunk chunk : observingChunks) {
			if (chunk.isLoaded()) {
				chunk.removeObserver(this);
			}
		}
		observingChunks.clear();
	}

	private void updateObserver() {
		//Player view distance is handled in the network synchronizer
		if (controllerLive.get() instanceof PlayerController) {
			return;
		}
		final int viewDistance = getViewDistance() >> Chunk.BLOCKS.BITS;
		World w = getWorld();
		int cx = chunkLive.get().getX();
		int cy = chunkLive.get().getY();
		int cz = chunkLive.get().getZ();
		HashSet<SpoutChunk> observing = new HashSet<SpoutChunk>((viewDistance * viewDistance * viewDistance * 3) / 2);
		OutwardIterator oi = new OutwardIterator(cx, cy, cz, viewDistance);
		while (oi.hasNext()) {
			IntVector3 v = oi.next();
			Chunk chunk = w.getChunk(v.getX(), v.getY(), v.getZ(), LoadOption.LOAD_GEN);
			chunk.refreshObserver(this);
			observing.add((SpoutChunk)chunk);
		}
		observingChunks.removeAll(observing);
		for (SpoutChunk chunk : observingChunks) {
			if (chunk.isLoaded()) {
				chunk.removeObserver(this);
			}
		}
		observingChunks.clear();
		observingChunks.addAll(observing);
	}

	public void copyToSnapshot() {
		chunk = chunkLive.get();
		entityManager = entityManagerLive.get();
		controller = controllerLive.get();
		viewDistance = viewDistanceLive.get();
		justSpawned = false;
	}

	@Override
	public Chunk getChunk() {
		return chunk;
	}

	public Chunk getChunkLive() {
		return chunkLive.get();
	}

	@Override
	public Region getRegion() {
		//Check here to avoid the lookup
		if (entityManager != null && entityManager.getRegion() != null) {
			return entityManager.getRegion();
		}
		//Lookup
		World world = getWorld();
		if (world == null) {
			return null;
		}

		return world.getRegionFromBlock(MathHelper.floor(getPosition().getX()), MathHelper.floor(getPosition().getY()), MathHelper.floor(getPosition().getZ()));
	}

	@Override
	public World getWorld() {
		return transform.getPosition().getWorld();
	}

	@Override
	public boolean is(Class<? extends Controller> clazz) {
		return clazz.isAssignableFrom(controllerLive.get().getClass());
	}

	@Override
	public void onSync() {
		//Forward to controller for now, but we may want to do some sync logic here for the entity.
		controller.onSync();
		//TODO - this might not be needed, if it is, it needs to send to the network synchronizer for players
	}

	public boolean justSpawned() {
		return justSpawned;
	}

	@Override
	public void setViewDistance(int distance) {
		viewDistanceLive.set(distance);
	}

	@Override
	public int getViewDistance() {
		return viewDistanceLive.get();
	}

	public int getPrevViewDistance() {
		return viewDistance;
	}

	@Override
	public void setObserver(boolean obs) {
		observerLive.set(obs);
	}

	@Override
	public boolean isObserver() {
		return observer;
	}

	@Override
	public boolean isObserverLive() {
		return observerLive.get();
	}

	public void setOwningThread(Thread thread) {
		this.owningThread = thread;
	}

	@Override
	public String toString() {
		return "SpoutEntity - ID: " + this.getId() + " Controller: " + getController() + " Position: " + getPosition();
	}

	@Override
	public void attachComponent(EntityComponent component) {
		component.attachToEntity(this);
		component.onAttached();
		components.add(new AtomicReference<EntityComponent>(component));
	}

	@Override
	public void removeComponent(EntityComponent component) {
		if (components.remove(component)) {
			component.onDetached();
		}
	}

	@Override
	public boolean hasComponent(EntityComponent component) {
		return components.contains(component);
	}

	@Override
	public UUID getUID() {
		return uid;
	}
<<<<<<< HEAD

	@Override
	public void setBody(CollisionObject body) {
		this.body = body;
	}

	@Override
	public CollisionObject getBody() {
		return body;
	}

	private class EntityMotionState extends MotionState {
		final SpoutEntity parent;

		EntityMotionState(SpoutEntity parent) {
			this.parent = parent;
		}

		@Override
		public com.bulletphysics.linearmath.Transform getWorldTransform(com.bulletphysics.linearmath.Transform out) {
			out.setRotation(MathHelper.toQuaternionf(parent.getRotation()));
			Vector3 pos = parent.getPosition();
			out.origin.x = pos.getX();
			out.origin.y = pos.getY();
			out.origin.z = pos.getZ();
			return out;
		}

		@Override
		public void setWorldTransform(com.bulletphysics.linearmath.Transform worldTrans) {
			parent.setPosition(new Point(MathHelper.toVector3(worldTrans.origin), parent.getWorld()));
			Quat4f identity = new Quat4f();
			parent.setRotation(MathHelper.toQuaternion(worldTrans.getRotation(identity)));
		}
=======
	
	public Matrix getModelMatrix()
	{
		Matrix trans = MathHelper.translate(transform.getPosition());
		Matrix rot = MathHelper.rotate(transform.getRotation());
		
		return rot.multiply(trans);	
>>>>>>> 49d6abcc
	}
}
<|MERGE_RESOLUTION|>--- conflicted
+++ resolved
@@ -1,723 +1,720 @@
-/*
- * This file is part of Spout.
- *
- * Copyright (c) 2011-2012, SpoutDev <http://www.spout.org/>
- * Spout is licensed under the SpoutDev License Version 1.
- *
- * Spout is free software: you can redistribute it and/or modify
- * it under the terms of the GNU Lesser General Public License as published by
- * the Free Software Foundation, either version 3 of the License, or
- * (at your option) any later version.
- *
- * In addition, 180 days after any changes are published, you can use the
- * software, incorporating those changes, under the terms of the MIT license,
- * as described in the SpoutDev License Version 1.
- *
- * Spout is distributed in the hope that it will be useful,
- * but WITHOUT ANY WARRANTY; without even the implied warranty of
- * MERCHANTABILITY or FITNESS FOR A PARTICULAR PURPOSE.  See the
- * GNU Lesser General Public License for more details.
- *
- * You should have received a copy of the GNU Lesser General Public License,
- * the MIT license and the SpoutDev License Version 1 along with this program.
- * If not, see <http://www.gnu.org/licenses/> for the GNU Lesser General Public
- * License and see <http://www.spout.org/SpoutDevLicenseV1.txt> for the full license,
- * including the MIT license.
- */
-package org.spout.engine.entity;
-
-import javax.vecmath.Quat4f;
-import javax.vecmath.Vector3f;
-import java.util.ArrayList;
-import java.util.HashSet;
-import java.util.Set;
-import java.util.UUID;
-import java.util.concurrent.atomic.AtomicBoolean;
-import java.util.concurrent.atomic.AtomicInteger;
-import java.util.concurrent.atomic.AtomicReference;
-
-import com.bulletphysics.collision.dispatch.CollisionObject;
-import com.bulletphysics.collision.dispatch.GhostObject;
-import com.bulletphysics.collision.shapes.BoxShape;
-import com.bulletphysics.dynamics.RigidBody;
-import com.bulletphysics.linearmath.MotionState;
-
-import org.spout.api.Source;
-import org.spout.api.Spout;
-import org.spout.api.collision.CollisionModel;
-import org.spout.api.entity.Entity;
-import org.spout.api.entity.EntityComponent;
-import org.spout.api.entity.component.Controller;
-import org.spout.api.entity.component.controller.PlayerController;
-import org.spout.api.entity.component.controller.basic.PointObserver;
-import org.spout.api.event.entity.EntityControllerChangeEvent;
-import org.spout.api.geo.LoadOption;
-import org.spout.api.geo.World;
-import org.spout.api.geo.cuboid.Chunk;
-import org.spout.api.geo.cuboid.Region;
-import org.spout.api.geo.discrete.Point;
-import org.spout.api.geo.discrete.Transform;
-import org.spout.api.math.IntVector3;
-import org.spout.api.math.MathHelper;
-import org.spout.api.math.Matrix;
-import org.spout.api.math.Quaternion;
-import org.spout.api.math.Vector3;
-import org.spout.api.model.Model;
-import org.spout.api.player.Player;
-import org.spout.api.tickable.Tickable;
-import org.spout.api.util.OutwardIterator;
-import org.spout.api.util.Profiler;
-import org.spout.engine.SpoutConfiguration;
-import org.spout.engine.SpoutEngine;
-import org.spout.engine.world.SpoutChunk;
-import org.spout.engine.world.SpoutRegion;
-
-public class SpoutEntity extends Tickable implements Entity {
-	public static final int NOTSPAWNEDID = -1;
-	private static final BoxShape DEFAULT_BODY = new BoxShape(new Vector3f(1f, 1f, 1f));
-	//Thread-safe
-	private final AtomicReference<EntityManager> entityManagerLive;
-	private final AtomicReference<Controller> controllerLive;
-	private final AtomicReference<Chunk> chunkLive;
-	private final ArrayList<AtomicReference<EntityComponent>> components = new ArrayList<AtomicReference<EntityComponent>>();
-	private final AtomicBoolean observerLive = new AtomicBoolean(false);
-	private final AtomicInteger id = new AtomicInteger();
-	private final AtomicInteger viewDistanceLive = new AtomicInteger();
-	private final Transform transform = new Transform();
-	private final Set<SpoutChunk> observingChunks = new HashSet<SpoutChunk>();
-	private final UUID uid;
-	private boolean justSpawned = true;
-	private boolean observer = false;
-	private boolean attached = false;
-	private int viewDistance;
-	private Chunk chunk;
-	private Controller controller;
-	private EntityManager entityManager;
-	private Model model;
-	private Thread owningThread;
-	private Transform lastTransform = transform;
-	private CollisionObject body;
-
-	public SpoutEntity(SpoutEngine engine, Transform transform, Controller controller, int viewDistance, UUID uid, boolean load) {
-		id.set(NOTSPAWNEDID);
-		this.transform.set(transform);
-
-		if (uid != null) {
-			this.uid = uid;
-		} else {
-			this.uid = UUID.randomUUID();
-		}
-
-		chunkLive = new AtomicReference<Chunk>();
-		entityManagerLive = new AtomicReference<EntityManager>();
-		controllerLive = new AtomicReference<Controller>();
-
-		if (transform != null && load) {
-			setupInitialChunk(transform);
-		}
-
-		int maxViewDistance = SpoutConfiguration.VIEW_DISTANCE.getInt() * Chunk.BLOCKS.SIZE;
-
-		if (viewDistance < 0) {
-			viewDistance = maxViewDistance;
-		} else if (viewDistance > maxViewDistance) {
-			viewDistance = maxViewDistance;
-		}
-
-		viewDistanceLive.set(viewDistance);
-
-		controllerLive.set(controller);
-		if (controller != null) {
-			controller.attachToEntity(this);
-			if (controller instanceof PlayerController) {
-				setObserver(true);
-				//this.body = new GhostObject();
-				return;
-			}
-			//Point observer has no collision
-			if (!(controller instanceof PointObserver)) {
-				this.body = new RigidBody(1F, new EntityMotionState(this), DEFAULT_BODY);
-			}
-		}
-	}
-
-	public SpoutEntity(SpoutEngine engine, Transform transform, Controller controller, int viewDistance) {
-		this(engine, transform, controller, viewDistance, null, true);
-	}
-
-	public SpoutEntity(SpoutEngine engine, Transform transform, Controller controller) {
-		this(engine, transform, controller, -1);
-	}
-
-	public SpoutEntity(SpoutEngine engine, Point point, Controller controller) {
-		this(engine, new Transform(point, Quaternion.IDENTITY, Vector3.ONE), controller);
-	}
-
-	/**
-	 * Prevents stack overflow when creating an entity during chunk loading due to circle of calls
-	 */
-	public void setupInitialChunk(Transform transform) {
-		chunkLive.set(transform.getPosition().getWorld().getChunkFromBlock(transform.getPosition()));
-		entityManagerLive.set(((SpoutRegion) chunkLive.get().getRegion()).getEntityManager());
-	}
-
-	@Override
-	public void onTick(float dt) {
-		Profiler.start("tick entity session");
-		Controller cont = controllerLive.get();
-
-		//Tick the controller
-		Profiler.startAndStop("tick entity controller");
-		if (cont != null) {
-			//Sanity check
-			if (cont.getParent() != this) {
-				if (Spout.debugMode()) {
-					throw new IllegalStateException("Controller parent does not match entity");
-				}
-
-				cont.attachToEntity(this);
-			}
-			//If this is the first tick, we need to attach the controller
-			//Controller is attached here instead of inside of the constructor
-			//because the constructor can not access getChunk if the entity is being deserialized
-			if (!attached) {
-				cont.onAttached();
-				attached = true;
-			}
-			if (!isDead() && getPosition() != null && getWorld() != null) {
-				cont.tick(dt);
-			}
-		}
-
-		/**
-		 * Copy over live chunk and entity manager values if this entity is valid. Transform copying is handled in
-		 * resolve (Tick Stage 2Pre).
-		 */
-		Profiler.startAndStop("tick entity chunk");
-		if (!isDead() && getPosition() != null && getWorld() != null) {
-			//Note: if the chunk is null, this effectively kills the entity (since dead: {chunkLive.get() == null})
-			chunkLive.set(getWorld().getChunkFromBlock(transform.getPosition(), LoadOption.NO_LOAD));
-			entityManagerLive.set(((SpoutRegion)getRegion()).getEntityManager());
-		}
-		Profiler.stop();
-	}
-
-	@Override
-	public Transform getTransform() {
-		return transform.copy();
-	}
-
-	@Override
-	public Transform getLastTransform() {
-		return lastTransform.copy();
-	}
-
-	public void setLastTransform() {
-		lastTransform = transform.copy();
-	}
-
-	@Override
-	public void setTransform(Transform transform) {
-		if (activeThreadIsValid("set transform")) {
-			this.transform.set(transform);
-		}
-	}
-
-	@Override
-	public void translate(float x, float y, float z) {
-		translate(new Vector3(x, y, z));
-	}
-
-	@Override
-	public void translate(Vector3 amount) {
-		setPosition(getPosition().add(amount));
-	}
-
-	@Override
-	public void rotate(float ang, float x, float y, float z) {
-		setRotation(getRotation().rotate(ang, x, y, z));
-	}
-
-	@Override
-	public void rotate(Quaternion rot) {
-		setRotation(getRotation().multiply(rot));
-	}
-
-	@Override
-	public void scale(float x, float y, float z) {
-		scale(new Vector3(x, y, z));
-	}
-
-	@Override
-	public void scale(Vector3 amount) {
-		setScale(getScale().multiply(amount));
-	}
-
-	@Override
-	public Point getPosition() {
-		return transform.getPosition();
-	}
-
-	@Override
-	public Quaternion getRotation() {
-		return transform.getRotation();
-	}
-
-	@Override
-	public Vector3 getScale() {
-		return transform.getScale();
-	}
-
-	@Override
-	public void setPosition(Point position) {
-		if (activeThreadIsValid("set position")) {
-			transform.setPosition(position);
-		}
-	}
-
-	@Override
-	public void setRotation(Quaternion rotation) {
-		if (activeThreadIsValid("set rotation")) {
-			transform.setRotation(rotation);
-		}
-	}
-
-	@Override
-	public void setScale(Vector3 scale) {
-		if (activeThreadIsValid("set scale")) {
-			transform.setScale(scale);
-		}
-	}
-
-	@Override
-	public void roll(float ang) {
-		setRoll(getRoll() + ang);
-	}
-
-	@Override
-	public void pitch(float ang) {
-		setPitch(getPitch() + ang);
-	}
-
-	@Override
-	public void yaw(float ang) {
-		setYaw(getYaw() + ang);
-	}
-
-	@Override
-	public float getPitch() {
-		return transform.getRotation().getPitch();
-	}
-
-	@Override
-	public float getYaw() {
-		return transform.getRotation().getYaw();
-	}
-
-	@Override
-	public float getRoll() {
-		return transform.getRotation().getRoll();
-	}
-
-	@Override
-	public void setPitch(float pitch) {
-		setAxisAngles(pitch, getYaw(), getRoll(), "set pitch");
-	}
-
-	@Override
-	public void setRoll(float roll) {
-		setAxisAngles(getPitch(), getYaw(), roll, "set roll");
-	}
-
-	@Override
-	public void setYaw(float yaw) {
-		setAxisAngles(getPitch(), yaw, getRoll(), "set yaw");
-	}
-
-	private void setAxisAngles(float pitch, float yaw, float roll, String errorMessage) {
-		if (activeThreadIsValid(errorMessage)) {
-			setRotation(MathHelper.rotation(pitch, yaw, roll));
-		}
-	}
-
-	private boolean activeThreadIsValid(String attemptedAction) {
-		Thread current = Thread.currentThread();
-		boolean invalidAccess = !(this.owningThread == current || Spout.getEngine().getMainThread() == current);
-
-		if (invalidAccess && Spout.getEngine().debugMode()) {
-			if (attemptedAction == null) {
-				attemptedAction = "Unknown Action";
-			}
-
-			throw new IllegalAccessError("Tried to " + attemptedAction + " from another thread {current: " + Thread.currentThread() + " owner: " + owningThread.getName() + "}!");
-		}
-		return !invalidAccess;
-	}
-
-	@Override
-	public int getId() {
-		return id.get();
-	}
-
-	public void setId(int id) {
-		this.id.set(id);
-	}
-
-	@Override
-	public Controller getController() {
-		return controllerLive.get();
-	}
-
-	public Controller getPrevController() {
-		return controller;
-	}
-
-	@Override
-	public void setController(Controller controller, Source source) {
-		EntityControllerChangeEvent event = Spout.getEventManager().callEvent(new EntityControllerChangeEvent(this, source, controller));
-		Controller newController = event.getNewController();
-		controllerLive.set(controller);
-		if (newController != null) {
-			controller.attachToEntity(this);
-			if (controller instanceof PlayerController) {
-				setObserver(true);
-			}
-			controller.onAttached();
-		}
-	}
-
-	@Override
-	public void setController(Controller controller) {
-		setController(controller, null);
-	}
-
-	@Override
-	public boolean kill() {
-		chunkLive.set(null);
-		return true;
-	}
-
-	@Override
-	public boolean isDead() {
-		return id.get() != NOTSPAWNEDID && (chunkLive.get() == null || entityManagerLive.get() == null);
-	}
-
-	// TODO - needs to be made thread safe
-	@Override
-	public void setModel(Model model) {
-		this.model = model;
-	}
-
-	// TODO - needs to be made thread safe
-	@Override
-	public Model getModel() {
-		return model;
-	}
-
-	@Override
-	public boolean isSpawned() {
-		return id.get() != NOTSPAWNEDID;
-	}
-
-	@Override
-	public void finalizeRun() {
-		//Moving from one region to another
-		if (entityManager != null) {
-			if (entityManager != entityManagerLive.get()) {
-				//Deallocate entity
-				if (entityManager.getRegion() != null) {
-					//entityManager.getRegion().removeCollisionObject(body);
-					entityManager.getRegion().removeEntity(this);
-				} else {
-					entityManager.deallocate(this);
-				}
-			}
-		}
-		if (entityManagerLive.get() != null) {
-			if (entityManager != entityManagerLive.get()) {
-				//Allocate entity
-				entityManagerLive.get().getRegion().addCollisionObject(body);
-				entityManagerLive.get().allocate(this);
-			}
-		}
-
-		//Could be 1 of 3 scenarios:
-		//    1.) Entity is dead (ControllerLive == null)
-		//    2.) Entity is swapping controllers (ControllerLive != Controller, niether is null)
-		//    3.) Entity has just spawned and has never executed copy snapshot, Controller == null, ControllerLive != null
-		if (controller != controllerLive.get()) {
-			//1.) Entity is dead
-			if (controller != null && controllerLive.get() == null) {
-				//Sanity check
-				if (!isDead()) throw new IllegalStateException("ControllerLive is null, but entity is not dead!");
-
-				//Kill old controller
-				controller.onDeath();
-				if (controller instanceof PlayerController) {
-					Player p = ((PlayerController) controller).getPlayer();
-					if (p != null && p.isOnline()) {
-						p.getNetworkSynchronizer().onDeath();
-					}
-				}
-			}
-			//2.) Entity is changing controllers
-			else if (controller != null && controllerLive.get() != null) {
-				//Kill old controller
-				controller.onDeath();
-				if (controller instanceof PlayerController) {
-					Player p = ((PlayerController) controller).getPlayer();
-					if (p != null && p.isOnline()) {
-						p.getNetworkSynchronizer().onDeath();
-					}
-				}
-
-				//Allocate new controller
-				if (entityManagerLive.get() != null) {
-					entityManagerLive.get().allocate(this);
-				}
-			}
-			//3.) Entity was just spawned, has not copied snapshots yet
-			else if (controller == null && controllerLive.get() != null) {
-				//Sanity check
-				if (!this.justSpawned()) throw new IllegalStateException("Controller is null, ControllerLive is not-null, and the entity did not just spawn.");
-			}
-		}
-
-		if (chunkLive.get() != chunk) {
-			if (observer) {
-				if (!isDead()) {
-					updateObserver();
-				} else {
-					removeObserver();
-				}
-			}
-			if (chunkLive.get() != null) {
-				((SpoutChunk) chunkLive.get()).addEntity(this);
-
-			}
-			if (chunk != null && chunk.isLoaded()) {
-				((SpoutChunk) chunk).removeEntity(this);
-			}
-			if (chunkLive.get() == null) {
-				if (chunk != null && chunk.isLoaded()) {
-					((SpoutChunk) chunk).removeEntity(this);
-				}
-				if (entityManagerLive.get() != null) {
-					entityManagerLive.get().deallocate(this);
-				}
-			}
-		}
-
-		if (observerLive.get() != observer) {
-			observer = !observer;
-			if (observer) {
-				updateObserver();
-			} else {
-				removeObserver();
-			}
-		}
-	}
-
-	private void removeObserver() {
-		//Player view distance is handled in the network synchronizer
-		if (controllerLive.get() instanceof PlayerController) {
-			Player p = ((PlayerController)controllerLive.get()).getPlayer();
-			p.getNetworkSynchronizer().onDeath();
-			return;
-		}
-		for (SpoutChunk chunk : observingChunks) {
-			if (chunk.isLoaded()) {
-				chunk.removeObserver(this);
-			}
-		}
-		observingChunks.clear();
-	}
-
-	private void updateObserver() {
-		//Player view distance is handled in the network synchronizer
-		if (controllerLive.get() instanceof PlayerController) {
-			return;
-		}
-		final int viewDistance = getViewDistance() >> Chunk.BLOCKS.BITS;
-		World w = getWorld();
-		int cx = chunkLive.get().getX();
-		int cy = chunkLive.get().getY();
-		int cz = chunkLive.get().getZ();
-		HashSet<SpoutChunk> observing = new HashSet<SpoutChunk>((viewDistance * viewDistance * viewDistance * 3) / 2);
-		OutwardIterator oi = new OutwardIterator(cx, cy, cz, viewDistance);
-		while (oi.hasNext()) {
-			IntVector3 v = oi.next();
-			Chunk chunk = w.getChunk(v.getX(), v.getY(), v.getZ(), LoadOption.LOAD_GEN);
-			chunk.refreshObserver(this);
-			observing.add((SpoutChunk)chunk);
-		}
-		observingChunks.removeAll(observing);
-		for (SpoutChunk chunk : observingChunks) {
-			if (chunk.isLoaded()) {
-				chunk.removeObserver(this);
-			}
-		}
-		observingChunks.clear();
-		observingChunks.addAll(observing);
-	}
-
-	public void copyToSnapshot() {
-		chunk = chunkLive.get();
-		entityManager = entityManagerLive.get();
-		controller = controllerLive.get();
-		viewDistance = viewDistanceLive.get();
-		justSpawned = false;
-	}
-
-	@Override
-	public Chunk getChunk() {
-		return chunk;
-	}
-
-	public Chunk getChunkLive() {
-		return chunkLive.get();
-	}
-
-	@Override
-	public Region getRegion() {
-		//Check here to avoid the lookup
-		if (entityManager != null && entityManager.getRegion() != null) {
-			return entityManager.getRegion();
-		}
-		//Lookup
-		World world = getWorld();
-		if (world == null) {
-			return null;
-		}
-
-		return world.getRegionFromBlock(MathHelper.floor(getPosition().getX()), MathHelper.floor(getPosition().getY()), MathHelper.floor(getPosition().getZ()));
-	}
-
-	@Override
-	public World getWorld() {
-		return transform.getPosition().getWorld();
-	}
-
-	@Override
-	public boolean is(Class<? extends Controller> clazz) {
-		return clazz.isAssignableFrom(controllerLive.get().getClass());
-	}
-
-	@Override
-	public void onSync() {
-		//Forward to controller for now, but we may want to do some sync logic here for the entity.
-		controller.onSync();
-		//TODO - this might not be needed, if it is, it needs to send to the network synchronizer for players
-	}
-
-	public boolean justSpawned() {
-		return justSpawned;
-	}
-
-	@Override
-	public void setViewDistance(int distance) {
-		viewDistanceLive.set(distance);
-	}
-
-	@Override
-	public int getViewDistance() {
-		return viewDistanceLive.get();
-	}
-
-	public int getPrevViewDistance() {
-		return viewDistance;
-	}
-
-	@Override
-	public void setObserver(boolean obs) {
-		observerLive.set(obs);
-	}
-
-	@Override
-	public boolean isObserver() {
-		return observer;
-	}
-
-	@Override
-	public boolean isObserverLive() {
-		return observerLive.get();
-	}
-
-	public void setOwningThread(Thread thread) {
-		this.owningThread = thread;
-	}
-
-	@Override
-	public String toString() {
-		return "SpoutEntity - ID: " + this.getId() + " Controller: " + getController() + " Position: " + getPosition();
-	}
-
-	@Override
-	public void attachComponent(EntityComponent component) {
-		component.attachToEntity(this);
-		component.onAttached();
-		components.add(new AtomicReference<EntityComponent>(component));
-	}
-
-	@Override
-	public void removeComponent(EntityComponent component) {
-		if (components.remove(component)) {
-			component.onDetached();
-		}
-	}
-
-	@Override
-	public boolean hasComponent(EntityComponent component) {
-		return components.contains(component);
-	}
-
-	@Override
-	public UUID getUID() {
-		return uid;
-	}
-<<<<<<< HEAD
-
-	@Override
-	public void setBody(CollisionObject body) {
-		this.body = body;
-	}
-
-	@Override
-	public CollisionObject getBody() {
-		return body;
-	}
-
-	private class EntityMotionState extends MotionState {
-		final SpoutEntity parent;
-
-		EntityMotionState(SpoutEntity parent) {
-			this.parent = parent;
-		}
-
-		@Override
-		public com.bulletphysics.linearmath.Transform getWorldTransform(com.bulletphysics.linearmath.Transform out) {
-			out.setRotation(MathHelper.toQuaternionf(parent.getRotation()));
-			Vector3 pos = parent.getPosition();
-			out.origin.x = pos.getX();
-			out.origin.y = pos.getY();
-			out.origin.z = pos.getZ();
-			return out;
-		}
-
-		@Override
-		public void setWorldTransform(com.bulletphysics.linearmath.Transform worldTrans) {
-			parent.setPosition(new Point(MathHelper.toVector3(worldTrans.origin), parent.getWorld()));
-			Quat4f identity = new Quat4f();
-			parent.setRotation(MathHelper.toQuaternion(worldTrans.getRotation(identity)));
-		}
-=======
-	
-	public Matrix getModelMatrix()
-	{
-		Matrix trans = MathHelper.translate(transform.getPosition());
-		Matrix rot = MathHelper.rotate(transform.getRotation());
-		
-		return rot.multiply(trans);	
->>>>>>> 49d6abcc
-	}
-}
+/*
+ * This file is part of Spout.
+ *
+ * Copyright (c) 2011-2012, SpoutDev <http://www.spout.org/>
+ * Spout is licensed under the SpoutDev License Version 1.
+ *
+ * Spout is free software: you can redistribute it and/or modify
+ * it under the terms of the GNU Lesser General Public License as published by
+ * the Free Software Foundation, either version 3 of the License, or
+ * (at your option) any later version.
+ *
+ * In addition, 180 days after any changes are published, you can use the
+ * software, incorporating those changes, under the terms of the MIT license,
+ * as described in the SpoutDev License Version 1.
+ *
+ * Spout is distributed in the hope that it will be useful,
+ * but WITHOUT ANY WARRANTY; without even the implied warranty of
+ * MERCHANTABILITY or FITNESS FOR A PARTICULAR PURPOSE.  See the
+ * GNU Lesser General Public License for more details.
+ *
+ * You should have received a copy of the GNU Lesser General Public License,
+ * the MIT license and the SpoutDev License Version 1 along with this program.
+ * If not, see <http://www.gnu.org/licenses/> for the GNU Lesser General Public
+ * License and see <http://www.spout.org/SpoutDevLicenseV1.txt> for the full license,
+ * including the MIT license.
+ */
+package org.spout.engine.entity;
+
+import javax.vecmath.Quat4f;
+import javax.vecmath.Vector3f;
+import java.util.ArrayList;
+import java.util.HashSet;
+import java.util.Set;
+import java.util.UUID;
+import java.util.concurrent.atomic.AtomicBoolean;
+import java.util.concurrent.atomic.AtomicInteger;
+import java.util.concurrent.atomic.AtomicReference;
+
+import com.bulletphysics.collision.dispatch.CollisionObject;
+import com.bulletphysics.collision.dispatch.GhostObject;
+import com.bulletphysics.collision.shapes.BoxShape;
+import com.bulletphysics.dynamics.RigidBody;
+import com.bulletphysics.linearmath.MotionState;
+
+import org.spout.api.Source;
+import org.spout.api.Spout;
+import org.spout.api.collision.CollisionModel;
+import org.spout.api.entity.Entity;
+import org.spout.api.entity.EntityComponent;
+import org.spout.api.entity.component.Controller;
+import org.spout.api.entity.component.controller.PlayerController;
+import org.spout.api.entity.component.controller.basic.PointObserver;
+import org.spout.api.event.entity.EntityControllerChangeEvent;
+import org.spout.api.geo.LoadOption;
+import org.spout.api.geo.World;
+import org.spout.api.geo.cuboid.Chunk;
+import org.spout.api.geo.cuboid.Region;
+import org.spout.api.geo.discrete.Point;
+import org.spout.api.geo.discrete.Transform;
+import org.spout.api.math.IntVector3;
+import org.spout.api.math.MathHelper;
+import org.spout.api.math.Matrix;
+import org.spout.api.math.Quaternion;
+import org.spout.api.math.Vector3;
+import org.spout.api.model.Model;
+import org.spout.api.player.Player;
+import org.spout.api.tickable.Tickable;
+import org.spout.api.util.OutwardIterator;
+import org.spout.api.util.Profiler;
+import org.spout.engine.SpoutConfiguration;
+import org.spout.engine.SpoutEngine;
+import org.spout.engine.world.SpoutChunk;
+import org.spout.engine.world.SpoutRegion;
+
+public class SpoutEntity extends Tickable implements Entity {
+	public static final int NOTSPAWNEDID = -1;
+	private static final BoxShape DEFAULT_BODY = new BoxShape(new Vector3f(1f, 1f, 1f));
+	//Thread-safe
+	private final AtomicReference<EntityManager> entityManagerLive;
+	private final AtomicReference<Controller> controllerLive;
+	private final AtomicReference<Chunk> chunkLive;
+	private final ArrayList<AtomicReference<EntityComponent>> components = new ArrayList<AtomicReference<EntityComponent>>();
+	private final AtomicBoolean observerLive = new AtomicBoolean(false);
+	private final AtomicInteger id = new AtomicInteger();
+	private final AtomicInteger viewDistanceLive = new AtomicInteger();
+	private final Transform transform = new Transform();
+	private final Set<SpoutChunk> observingChunks = new HashSet<SpoutChunk>();
+	private final UUID uid;
+	private boolean justSpawned = true;
+	private boolean observer = false;
+	private boolean attached = false;
+	private int viewDistance;
+	private Chunk chunk;
+	private Controller controller;
+	private EntityManager entityManager;
+	private Model model;
+	private Thread owningThread;
+	private Transform lastTransform = transform;
+	private CollisionObject body;
+
+	public SpoutEntity(SpoutEngine engine, Transform transform, Controller controller, int viewDistance, UUID uid, boolean load) {
+		id.set(NOTSPAWNEDID);
+		this.transform.set(transform);
+
+		if (uid != null) {
+			this.uid = uid;
+		} else {
+			this.uid = UUID.randomUUID();
+		}
+
+		chunkLive = new AtomicReference<Chunk>();
+		entityManagerLive = new AtomicReference<EntityManager>();
+		controllerLive = new AtomicReference<Controller>();
+
+		if (transform != null && load) {
+			setupInitialChunk(transform);
+		}
+
+		int maxViewDistance = SpoutConfiguration.VIEW_DISTANCE.getInt() * Chunk.BLOCKS.SIZE;
+
+		if (viewDistance < 0) {
+			viewDistance = maxViewDistance;
+		} else if (viewDistance > maxViewDistance) {
+			viewDistance = maxViewDistance;
+		}
+
+		viewDistanceLive.set(viewDistance);
+
+		controllerLive.set(controller);
+		if (controller != null) {
+			controller.attachToEntity(this);
+			if (controller instanceof PlayerController) {
+				setObserver(true);
+				//this.body = new GhostObject();
+				return;
+			}
+			//Point observer has no collision
+			if (!(controller instanceof PointObserver)) {
+				this.body = new RigidBody(1F, new EntityMotionState(this), DEFAULT_BODY);
+			}
+		}
+	}
+
+	public SpoutEntity(SpoutEngine engine, Transform transform, Controller controller, int viewDistance) {
+		this(engine, transform, controller, viewDistance, null, true);
+	}
+
+	public SpoutEntity(SpoutEngine engine, Transform transform, Controller controller) {
+		this(engine, transform, controller, -1);
+	}
+
+	public SpoutEntity(SpoutEngine engine, Point point, Controller controller) {
+		this(engine, new Transform(point, Quaternion.IDENTITY, Vector3.ONE), controller);
+	}
+
+	/**
+	 * Prevents stack overflow when creating an entity during chunk loading due to circle of calls
+	 */
+	public void setupInitialChunk(Transform transform) {
+		chunkLive.set(transform.getPosition().getWorld().getChunkFromBlock(transform.getPosition()));
+		entityManagerLive.set(((SpoutRegion) chunkLive.get().getRegion()).getEntityManager());
+	}
+
+	@Override
+	public void onTick(float dt) {
+		Profiler.start("tick entity session");
+		Controller cont = controllerLive.get();
+
+		//Tick the controller
+		Profiler.startAndStop("tick entity controller");
+		if (cont != null) {
+			//Sanity check
+			if (cont.getParent() != this) {
+				if (Spout.debugMode()) {
+					throw new IllegalStateException("Controller parent does not match entity");
+				}
+
+				cont.attachToEntity(this);
+			}
+			//If this is the first tick, we need to attach the controller
+			//Controller is attached here instead of inside of the constructor
+			//because the constructor can not access getChunk if the entity is being deserialized
+			if (!attached) {
+				cont.onAttached();
+				attached = true;
+			}
+			if (!isDead() && getPosition() != null && getWorld() != null) {
+				cont.tick(dt);
+			}
+		}
+
+		/**
+		 * Copy over live chunk and entity manager values if this entity is valid. Transform copying is handled in
+		 * resolve (Tick Stage 2Pre).
+		 */
+		Profiler.startAndStop("tick entity chunk");
+		if (!isDead() && getPosition() != null && getWorld() != null) {
+			//Note: if the chunk is null, this effectively kills the entity (since dead: {chunkLive.get() == null})
+			chunkLive.set(getWorld().getChunkFromBlock(transform.getPosition(), LoadOption.NO_LOAD));
+			entityManagerLive.set(((SpoutRegion)getRegion()).getEntityManager());
+		}
+		Profiler.stop();
+	}
+
+	@Override
+	public Transform getTransform() {
+		return transform.copy();
+	}
+
+	@Override
+	public Transform getLastTransform() {
+		return lastTransform.copy();
+	}
+
+	public void setLastTransform() {
+		lastTransform = transform.copy();
+	}
+
+	@Override
+	public void setTransform(Transform transform) {
+		if (activeThreadIsValid("set transform")) {
+			this.transform.set(transform);
+		}
+	}
+
+	@Override
+	public void translate(float x, float y, float z) {
+		translate(new Vector3(x, y, z));
+	}
+
+	@Override
+	public void translate(Vector3 amount) {
+		setPosition(getPosition().add(amount));
+	}
+
+	@Override
+	public void rotate(float ang, float x, float y, float z) {
+		setRotation(getRotation().rotate(ang, x, y, z));
+	}
+
+	@Override
+	public void rotate(Quaternion rot) {
+		setRotation(getRotation().multiply(rot));
+	}
+
+	@Override
+	public void scale(float x, float y, float z) {
+		scale(new Vector3(x, y, z));
+	}
+
+	@Override
+	public void scale(Vector3 amount) {
+		setScale(getScale().multiply(amount));
+	}
+
+	@Override
+	public Point getPosition() {
+		return transform.getPosition();
+	}
+
+	@Override
+	public Quaternion getRotation() {
+		return transform.getRotation();
+	}
+
+	@Override
+	public Vector3 getScale() {
+		return transform.getScale();
+	}
+
+	@Override
+	public void setPosition(Point position) {
+		if (activeThreadIsValid("set position")) {
+			transform.setPosition(position);
+		}
+	}
+
+	@Override
+	public void setRotation(Quaternion rotation) {
+		if (activeThreadIsValid("set rotation")) {
+			transform.setRotation(rotation);
+		}
+	}
+
+	@Override
+	public void setScale(Vector3 scale) {
+		if (activeThreadIsValid("set scale")) {
+			transform.setScale(scale);
+		}
+	}
+
+	@Override
+	public void roll(float ang) {
+		setRoll(getRoll() + ang);
+	}
+
+	@Override
+	public void pitch(float ang) {
+		setPitch(getPitch() + ang);
+	}
+
+	@Override
+	public void yaw(float ang) {
+		setYaw(getYaw() + ang);
+	}
+
+	@Override
+	public float getPitch() {
+		return transform.getRotation().getPitch();
+	}
+
+	@Override
+	public float getYaw() {
+		return transform.getRotation().getYaw();
+	}
+
+	@Override
+	public float getRoll() {
+		return transform.getRotation().getRoll();
+	}
+
+	@Override
+	public void setPitch(float pitch) {
+		setAxisAngles(pitch, getYaw(), getRoll(), "set pitch");
+	}
+
+	@Override
+	public void setRoll(float roll) {
+		setAxisAngles(getPitch(), getYaw(), roll, "set roll");
+	}
+
+	@Override
+	public void setYaw(float yaw) {
+		setAxisAngles(getPitch(), yaw, getRoll(), "set yaw");
+	}
+
+	private void setAxisAngles(float pitch, float yaw, float roll, String errorMessage) {
+		if (activeThreadIsValid(errorMessage)) {
+			setRotation(MathHelper.rotation(pitch, yaw, roll));
+		}
+	}
+
+	private boolean activeThreadIsValid(String attemptedAction) {
+		Thread current = Thread.currentThread();
+		boolean invalidAccess = !(this.owningThread == current || Spout.getEngine().getMainThread() == current);
+
+		if (invalidAccess && Spout.getEngine().debugMode()) {
+			if (attemptedAction == null) {
+				attemptedAction = "Unknown Action";
+			}
+
+			throw new IllegalAccessError("Tried to " + attemptedAction + " from another thread {current: " + Thread.currentThread() + " owner: " + owningThread.getName() + "}!");
+		}
+		return !invalidAccess;
+	}
+
+	@Override
+	public int getId() {
+		return id.get();
+	}
+
+	public void setId(int id) {
+		this.id.set(id);
+	}
+
+	@Override
+	public Controller getController() {
+		return controllerLive.get();
+	}
+
+	public Controller getPrevController() {
+		return controller;
+	}
+
+	@Override
+	public void setController(Controller controller, Source source) {
+		EntityControllerChangeEvent event = Spout.getEventManager().callEvent(new EntityControllerChangeEvent(this, source, controller));
+		Controller newController = event.getNewController();
+		controllerLive.set(controller);
+		if (newController != null) {
+			controller.attachToEntity(this);
+			if (controller instanceof PlayerController) {
+				setObserver(true);
+			}
+			controller.onAttached();
+		}
+	}
+
+	@Override
+	public void setController(Controller controller) {
+		setController(controller, null);
+	}
+
+	@Override
+	public boolean kill() {
+		chunkLive.set(null);
+		return true;
+	}
+
+	@Override
+	public boolean isDead() {
+		return id.get() != NOTSPAWNEDID && (chunkLive.get() == null || entityManagerLive.get() == null);
+	}
+
+	// TODO - needs to be made thread safe
+	@Override
+	public void setModel(Model model) {
+		this.model = model;
+	}
+
+	// TODO - needs to be made thread safe
+	@Override
+	public Model getModel() {
+		return model;
+	}
+
+	@Override
+	public boolean isSpawned() {
+		return id.get() != NOTSPAWNEDID;
+	}
+
+	@Override
+	public void finalizeRun() {
+		//Moving from one region to another
+		if (entityManager != null) {
+			if (entityManager != entityManagerLive.get()) {
+				//Deallocate entity
+				if (entityManager.getRegion() != null) {
+					//entityManager.getRegion().removeCollisionObject(body);
+					entityManager.getRegion().removeEntity(this);
+				} else {
+					entityManager.deallocate(this);
+				}
+			}
+		}
+		if (entityManagerLive.get() != null) {
+			if (entityManager != entityManagerLive.get()) {
+				//Allocate entity
+				entityManagerLive.get().getRegion().addCollisionObject(body);
+				entityManagerLive.get().allocate(this);
+			}
+		}
+
+		//Could be 1 of 3 scenarios:
+		//    1.) Entity is dead (ControllerLive == null)
+		//    2.) Entity is swapping controllers (ControllerLive != Controller, niether is null)
+		//    3.) Entity has just spawned and has never executed copy snapshot, Controller == null, ControllerLive != null
+		if (controller != controllerLive.get()) {
+			//1.) Entity is dead
+			if (controller != null && controllerLive.get() == null) {
+				//Sanity check
+				if (!isDead()) throw new IllegalStateException("ControllerLive is null, but entity is not dead!");
+
+				//Kill old controller
+				controller.onDeath();
+				if (controller instanceof PlayerController) {
+					Player p = ((PlayerController) controller).getPlayer();
+					if (p != null && p.isOnline()) {
+						p.getNetworkSynchronizer().onDeath();
+					}
+				}
+			}
+			//2.) Entity is changing controllers
+			else if (controller != null && controllerLive.get() != null) {
+				//Kill old controller
+				controller.onDeath();
+				if (controller instanceof PlayerController) {
+					Player p = ((PlayerController) controller).getPlayer();
+					if (p != null && p.isOnline()) {
+						p.getNetworkSynchronizer().onDeath();
+					}
+				}
+
+				//Allocate new controller
+				if (entityManagerLive.get() != null) {
+					entityManagerLive.get().allocate(this);
+				}
+			}
+			//3.) Entity was just spawned, has not copied snapshots yet
+			else if (controller == null && controllerLive.get() != null) {
+				//Sanity check
+				if (!this.justSpawned()) throw new IllegalStateException("Controller is null, ControllerLive is not-null, and the entity did not just spawn.");
+			}
+		}
+
+		if (chunkLive.get() != chunk) {
+			if (observer) {
+				if (!isDead()) {
+					updateObserver();
+				} else {
+					removeObserver();
+				}
+			}
+			if (chunkLive.get() != null) {
+				((SpoutChunk) chunkLive.get()).addEntity(this);
+
+			}
+			if (chunk != null && chunk.isLoaded()) {
+				((SpoutChunk) chunk).removeEntity(this);
+			}
+			if (chunkLive.get() == null) {
+				if (chunk != null && chunk.isLoaded()) {
+					((SpoutChunk) chunk).removeEntity(this);
+				}
+				if (entityManagerLive.get() != null) {
+					entityManagerLive.get().deallocate(this);
+				}
+			}
+		}
+
+		if (observerLive.get() != observer) {
+			observer = !observer;
+			if (observer) {
+				updateObserver();
+			} else {
+				removeObserver();
+			}
+		}
+	}
+
+	private void removeObserver() {
+		//Player view distance is handled in the network synchronizer
+		if (controllerLive.get() instanceof PlayerController) {
+			Player p = ((PlayerController)controllerLive.get()).getPlayer();
+			p.getNetworkSynchronizer().onDeath();
+			return;
+		}
+		for (SpoutChunk chunk : observingChunks) {
+			if (chunk.isLoaded()) {
+				chunk.removeObserver(this);
+			}
+		}
+		observingChunks.clear();
+	}
+
+	private void updateObserver() {
+		//Player view distance is handled in the network synchronizer
+		if (controllerLive.get() instanceof PlayerController) {
+			return;
+		}
+		final int viewDistance = getViewDistance() >> Chunk.BLOCKS.BITS;
+		World w = getWorld();
+		int cx = chunkLive.get().getX();
+		int cy = chunkLive.get().getY();
+		int cz = chunkLive.get().getZ();
+		HashSet<SpoutChunk> observing = new HashSet<SpoutChunk>((viewDistance * viewDistance * viewDistance * 3) / 2);
+		OutwardIterator oi = new OutwardIterator(cx, cy, cz, viewDistance);
+		while (oi.hasNext()) {
+			IntVector3 v = oi.next();
+			Chunk chunk = w.getChunk(v.getX(), v.getY(), v.getZ(), LoadOption.LOAD_GEN);
+			chunk.refreshObserver(this);
+			observing.add((SpoutChunk)chunk);
+		}
+		observingChunks.removeAll(observing);
+		for (SpoutChunk chunk : observingChunks) {
+			if (chunk.isLoaded()) {
+				chunk.removeObserver(this);
+			}
+		}
+		observingChunks.clear();
+		observingChunks.addAll(observing);
+	}
+
+	public void copyToSnapshot() {
+		chunk = chunkLive.get();
+		entityManager = entityManagerLive.get();
+		controller = controllerLive.get();
+		viewDistance = viewDistanceLive.get();
+		justSpawned = false;
+	}
+
+	@Override
+	public Chunk getChunk() {
+		return chunk;
+	}
+
+	public Chunk getChunkLive() {
+		return chunkLive.get();
+	}
+
+	@Override
+	public Region getRegion() {
+		//Check here to avoid the lookup
+		if (entityManager != null && entityManager.getRegion() != null) {
+			return entityManager.getRegion();
+		}
+		//Lookup
+		World world = getWorld();
+		if (world == null) {
+			return null;
+		}
+
+		return world.getRegionFromBlock(MathHelper.floor(getPosition().getX()), MathHelper.floor(getPosition().getY()), MathHelper.floor(getPosition().getZ()));
+	}
+
+	@Override
+	public World getWorld() {
+		return transform.getPosition().getWorld();
+	}
+
+	@Override
+	public boolean is(Class<? extends Controller> clazz) {
+		return clazz.isAssignableFrom(controllerLive.get().getClass());
+	}
+
+	@Override
+	public void onSync() {
+		//Forward to controller for now, but we may want to do some sync logic here for the entity.
+		controller.onSync();
+		//TODO - this might not be needed, if it is, it needs to send to the network synchronizer for players
+	}
+
+	public boolean justSpawned() {
+		return justSpawned;
+	}
+
+	@Override
+	public void setViewDistance(int distance) {
+		viewDistanceLive.set(distance);
+	}
+
+	@Override
+	public int getViewDistance() {
+		return viewDistanceLive.get();
+	}
+
+	public int getPrevViewDistance() {
+		return viewDistance;
+	}
+
+	@Override
+	public void setObserver(boolean obs) {
+		observerLive.set(obs);
+	}
+
+	@Override
+	public boolean isObserver() {
+		return observer;
+	}
+
+	@Override
+	public boolean isObserverLive() {
+		return observerLive.get();
+	}
+
+	public void setOwningThread(Thread thread) {
+		this.owningThread = thread;
+	}
+
+	@Override
+	public String toString() {
+		return "SpoutEntity - ID: " + this.getId() + " Controller: " + getController() + " Position: " + getPosition();
+	}
+
+	@Override
+	public void attachComponent(EntityComponent component) {
+		component.attachToEntity(this);
+		component.onAttached();
+		components.add(new AtomicReference<EntityComponent>(component));
+	}
+
+	@Override
+	public void removeComponent(EntityComponent component) {
+		if (components.remove(component)) {
+			component.onDetached();
+		}
+	}
+
+	@Override
+	public boolean hasComponent(EntityComponent component) {
+		return components.contains(component);
+	}
+
+	@Override
+	public UUID getUID() {
+		return uid;
+	}
+
+	@Override
+	public void setBody(CollisionObject body) {
+		this.body = body;
+	}
+
+	@Override
+	public CollisionObject getBody() {
+		return body;
+	}
+
+	public Matrix getModelMatrix() {
+		Matrix trans = MathHelper.translate(transform.getPosition());
+		Matrix rot = MathHelper.rotate(transform.getRotation());
+
+		return rot.multiply(trans);
+	}
+
+	private class EntityMotionState extends MotionState {
+		final SpoutEntity parent;
+
+		EntityMotionState(SpoutEntity parent) {
+			this.parent = parent;
+		}
+
+		@Override
+		public com.bulletphysics.linearmath.Transform getWorldTransform(com.bulletphysics.linearmath.Transform out) {
+			out.setRotation(MathHelper.toQuaternionf(parent.getRotation()));
+			Vector3 pos = parent.getPosition();
+			out.origin.x = pos.getX();
+			out.origin.y = pos.getY();
+			out.origin.z = pos.getZ();
+			return out;
+		}
+
+		@Override
+		public void setWorldTransform(com.bulletphysics.linearmath.Transform worldTrans) {
+			parent.setPosition(new Point(MathHelper.toVector3(worldTrans.origin), parent.getWorld()));
+			Quat4f identity = new Quat4f();
+			parent.setRotation(MathHelper.toQuaternion(worldTrans.getRotation(identity)));
+		}
+	}
+}